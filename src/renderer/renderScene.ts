import { RoughSVG } from "roughjs/bin/svg";
import oc from "open-color";

import {
  InteractiveCanvasAppState,
  StaticCanvasAppState,
  BinaryFiles,
  Point,
  Zoom,
  AppState,
} from "../types";
import {
  ExcalidrawElement,
  NonDeletedExcalidrawElement,
  ExcalidrawLinearElement,
  NonDeleted,
  GroupId,
  ExcalidrawBindableElement,
  ExcalidrawFrameElement,
} from "../element/types";
import {
  getElementAbsoluteCoords,
  OMIT_SIDES_FOR_MULTIPLE_ELEMENTS,
  getTransformHandlesFromCoords,
  getTransformHandles,
  getCommonBounds,
} from "../element";

import { roundRect } from "./roundRect";
import {
  InteractiveCanvasRenderConfig,
  InteractiveSceneRenderConfig,
  StaticCanvasRenderConfig,
  StaticSceneRenderConfig,
} from "../scene/types";
import {
  getScrollBars,
  SCROLLBAR_COLOR,
  SCROLLBAR_WIDTH,
} from "../scene/scrollbars";

import {
  renderElement,
  renderElementToSvg,
  renderSelectionElement,
} from "./renderElement";
import { getClientColor } from "../clients";
import { LinearElementEditor } from "../element/linearElementEditor";
import {
  isSelectedViaGroup,
  getSelectedGroupIds,
  getElementsInGroup,
  selectGroupsFromGivenElements,
} from "../groups";
import { maxBindingGap } from "../element/collision";
import { SuggestedBinding, SuggestedPointBinding } from "../element/binding";
import {
  OMIT_SIDES_FOR_FRAME,
  shouldShowBoundingBox,
  TransformHandles,
  TransformHandleType,
} from "../element/transformHandles";
import { throttleRAF, isOnlyExportingSingleFrame } from "../utils";
import { UserIdleState } from "../types";
import { FRAME_STYLE, THEME_FILTER } from "../constants";
import {
  EXTERNAL_LINK_IMG,
  getLinkHandleFromCoords,
} from "../element/Hyperlink";
import {
  isEmbeddableElement,
  isFrameElement,
  isLinearElement,
} from "../element/typeChecks";
import {
  isEmbeddableOrFrameLabel,
  createPlaceholderEmbeddableLabel,
} from "../element/embeddable";
import {
  elementOverlapsWithFrame,
  getTargetFrame,
  isElementInFrame,
} from "../frame";
import "canvas-roundrect-polyfill";

export const DEFAULT_SPACING = 2;

const strokeRectWithRotation = (
  context: CanvasRenderingContext2D,
  x: number,
  y: number,
  width: number,
  height: number,
  cx: number,
  cy: number,
  angle: number,
  fill: boolean = false,
  /** should account for zoom */
  radius: number = 0,
) => {
  context.save();
  context.translate(cx, cy);
  context.rotate(angle);
  if (fill) {
    context.fillRect(x - cx, y - cy, width, height);
  }
  if (radius && context.roundRect) {
    context.beginPath();
    context.roundRect(x - cx, y - cy, width, height, radius);
    context.stroke();
    context.closePath();
  } else {
    context.strokeRect(x - cx, y - cy, width, height);
  }
  context.restore();
};

const strokeDiamondWithRotation = (
  context: CanvasRenderingContext2D,
  width: number,
  height: number,
  cx: number,
  cy: number,
  angle: number,
) => {
  context.save();
  context.translate(cx, cy);
  context.rotate(angle);
  context.beginPath();
  context.moveTo(0, height / 2);
  context.lineTo(width / 2, 0);
  context.lineTo(0, -height / 2);
  context.lineTo(-width / 2, 0);
  context.closePath();
  context.stroke();
  context.restore();
};

const strokeEllipseWithRotation = (
  context: CanvasRenderingContext2D,
  width: number,
  height: number,
  cx: number,
  cy: number,
  angle: number,
) => {
  context.beginPath();
  context.ellipse(cx, cy, width / 2, height / 2, angle, 0, Math.PI * 2);
  context.stroke();
};

const fillCircle = (
  context: CanvasRenderingContext2D,
  cx: number,
  cy: number,
  radius: number,
  stroke = true,
) => {
  context.beginPath();
  context.arc(cx, cy, radius, 0, Math.PI * 2);
  context.fill();
  if (stroke) {
    context.stroke();
  }
};

const strokeGrid = (
  context: CanvasRenderingContext2D,
  gridSize: number,
  scrollX: number,
  scrollY: number,
  zoom: Zoom,
  width: number,
  height: number,
) => {
  const BOLD_LINE_FREQUENCY = 5;

  enum GridLineColor {
    Bold = "#cccccc",
    Regular = "#e5e5e5",
  }

  const offsetX =
    -Math.round(zoom.value / gridSize) * gridSize + (scrollX % gridSize);
  const offsetY =
    -Math.round(zoom.value / gridSize) * gridSize + (scrollY % gridSize);

  const lineWidth = Math.min(1 / zoom.value, 1);

  const spaceWidth = 1 / zoom.value;
  const lineDash = [lineWidth * 3, spaceWidth + (lineWidth + spaceWidth)];

  context.save();
  context.lineWidth = lineWidth;

  for (let x = offsetX; x < offsetX + width + gridSize * 2; x += gridSize) {
    const isBold =
      Math.round(x - scrollX) % (BOLD_LINE_FREQUENCY * gridSize) === 0;
    context.beginPath();
    context.setLineDash(isBold ? [] : lineDash);
    context.strokeStyle = isBold ? GridLineColor.Bold : GridLineColor.Regular;
    context.moveTo(x, offsetY - gridSize);
    context.lineTo(x, offsetY + height + gridSize * 2);
    context.stroke();
  }
  for (let y = offsetY; y < offsetY + height + gridSize * 2; y += gridSize) {
    const isBold =
      Math.round(y - scrollY) % (BOLD_LINE_FREQUENCY * gridSize) === 0;
    context.beginPath();
    context.setLineDash(isBold ? [] : lineDash);
    context.strokeStyle = isBold ? GridLineColor.Bold : GridLineColor.Regular;
    context.moveTo(offsetX - gridSize, y);
    context.lineTo(offsetX + width + gridSize * 2, y);
    context.stroke();
  }
  context.restore();
};

const renderSingleLinearPoint = (
  context: CanvasRenderingContext2D,
  appState: InteractiveCanvasAppState,
  point: Point,
  radius: number,
  isSelected: boolean,
  isPhantomPoint = false,
) => {
  context.strokeStyle = "#5e5ad8";
  context.setLineDash([]);
  context.fillStyle = "rgba(255, 255, 255, 0.9)";
  if (isSelected) {
    context.fillStyle = "rgba(134, 131, 226, 0.9)";
  } else if (isPhantomPoint) {
    context.fillStyle = "rgba(177, 151, 252, 0.7)";
  }

  fillCircle(
    context,
    point[0],
    point[1],
    radius / appState.zoom.value,
    !isPhantomPoint,
  );
};

const renderLinearPointHandles = (
  context: CanvasRenderingContext2D,
  appState: InteractiveCanvasAppState,
  element: NonDeleted<ExcalidrawLinearElement>,
) => {
  if (!appState.selectedLinearElement) {
    return;
  }
  context.save();
  context.translate(appState.scrollX, appState.scrollY);
  context.lineWidth = 1 / appState.zoom.value;
  const points = LinearElementEditor.getPointsGlobalCoordinates(element);

  const { POINT_HANDLE_SIZE } = LinearElementEditor;
  const radius = appState.editingLinearElement
    ? POINT_HANDLE_SIZE
    : POINT_HANDLE_SIZE / 2;
  points.forEach((point, idx) => {
    const isSelected =
      !!appState.editingLinearElement?.selectedPointsIndices?.includes(idx);

    renderSingleLinearPoint(context, appState, point, radius, isSelected);
  });

  //Rendering segment mid points
  const midPoints = LinearElementEditor.getEditorMidPoints(
    element,
    appState,
  ).filter((midPoint) => midPoint !== null) as Point[];

  midPoints.forEach((segmentMidPoint) => {
    if (
      appState?.selectedLinearElement?.segmentMidPointHoveredCoords &&
      LinearElementEditor.arePointsEqual(
        segmentMidPoint,
        appState.selectedLinearElement.segmentMidPointHoveredCoords,
      )
    ) {
      // The order of renderingSingleLinearPoint and highLight points is different
      // inside vs outside editor as hover states are different,
      // in editor when hovered the original point is not visible as hover state fully covers it whereas outside the
      // editor original point is visible and hover state is just an outer circle.
      if (appState.editingLinearElement) {
        renderSingleLinearPoint(
          context,
          appState,
          segmentMidPoint,
          radius,
          false,
        );
        highlightPoint(segmentMidPoint, context, appState);
      } else {
        highlightPoint(segmentMidPoint, context, appState);
        renderSingleLinearPoint(
          context,
          appState,
          segmentMidPoint,
          radius,
          false,
        );
      }
    } else if (appState.editingLinearElement || points.length === 2) {
      renderSingleLinearPoint(
        context,
        appState,
        segmentMidPoint,
        POINT_HANDLE_SIZE / 2,
        false,
        true,
      );
    }
  });

  context.restore();
};

const highlightPoint = (
  point: Point,
  context: CanvasRenderingContext2D,
  appState: InteractiveCanvasAppState,
) => {
  context.fillStyle = "rgba(105, 101, 219, 0.4)";

  fillCircle(
    context,
    point[0],
    point[1],
    LinearElementEditor.POINT_HANDLE_SIZE / appState.zoom.value,
    false,
  );
};
const renderLinearElementPointHighlight = (
  context: CanvasRenderingContext2D,
  appState: InteractiveCanvasAppState,
) => {
  const { elementId, hoverPointIndex } = appState.selectedLinearElement!;
  if (
    appState.editingLinearElement?.selectedPointsIndices?.includes(
      hoverPointIndex,
    )
  ) {
    return;
  }
  const element = LinearElementEditor.getElement(elementId);
  if (!element) {
    return;
  }
  const point = LinearElementEditor.getPointAtIndexGlobalCoordinates(
    element,
    hoverPointIndex,
  );
  context.save();
  context.translate(appState.scrollX, appState.scrollY);

  highlightPoint(point, context, appState);
  context.restore();
};

<<<<<<< HEAD
export const _renderScene = ({
  elements,
  appState,
  rc,
=======
const frameClip = (
  frame: ExcalidrawFrameElement,
  context: CanvasRenderingContext2D,
  renderConfig: StaticCanvasRenderConfig,
  appState: StaticCanvasAppState,
) => {
  context.translate(frame.x + appState.scrollX, frame.y + appState.scrollY);
  context.beginPath();
  if (context.roundRect && !renderConfig.isExporting) {
    context.roundRect(
      0,
      0,
      frame.width,
      frame.height,
      FRAME_STYLE.radius / appState.zoom.value,
    );
  } else {
    context.rect(0, 0, frame.width, frame.height);
  }
  context.clip();
  context.translate(
    -(frame.x + appState.scrollX),
    -(frame.y + appState.scrollY),
  );
};

const getNormalizedCanvasDimensions = (
  canvas: HTMLCanvasElement,
  scale: number,
): [number, number] => {
  // When doing calculations based on canvas width we should used normalized one
  return [canvas.width / scale, canvas.height / scale];
};

const bootstrapCanvas = ({
>>>>>>> 4db73a7f
  canvas,
  scale,
  normalizedWidth,
  normalizedHeight,
  theme,
  isExporting,
  viewBackgroundColor,
}: {
<<<<<<< HEAD
  elements: readonly NonDeletedExcalidrawElement[];
  appState: AppState;
  rc: RoughCanvas;
=======
>>>>>>> 4db73a7f
  canvas: HTMLCanvasElement;
  scale: number;
  normalizedWidth: number;
  normalizedHeight: number;
  theme?: AppState["theme"];
  isExporting?: StaticCanvasRenderConfig["isExporting"];
  viewBackgroundColor?: StaticCanvasAppState["viewBackgroundColor"];
}): CanvasRenderingContext2D => {
  const context = canvas.getContext("2d")!;

  context.setTransform(1, 0, 0, 1, 0, 0);
  context.scale(scale, scale);

  if (isExporting && theme === "dark") {
    context.filter = THEME_FILTER;
  }

  // Paint background
  if (typeof viewBackgroundColor === "string") {
    const hasTransparence =
      viewBackgroundColor === "transparent" ||
      viewBackgroundColor.length === 5 || // #RGBA
      viewBackgroundColor.length === 9 || // #RRGGBBA
      /(hsla|rgba)\(/.test(viewBackgroundColor);
    if (hasTransparence) {
      context.clearRect(0, 0, normalizedWidth, normalizedHeight);
    }
    context.save();
    context.fillStyle = viewBackgroundColor;
    context.fillRect(0, 0, normalizedWidth, normalizedHeight);
    context.restore();
  } else {
    context.clearRect(0, 0, normalizedWidth, normalizedHeight);
  }

  return context;
};

const _renderInteractiveScene = ({
  canvas,
  elements,
  visibleElements,
  selectedElements,
  scale,
  appState,
  renderConfig,
}: InteractiveSceneRenderConfig) => {
  if (canvas === null) {
    return { atLeastOneVisibleElement: false, elements };
  }

  const [normalizedWidth, normalizedHeight] = getNormalizedCanvasDimensions(
    canvas,
    scale,
  );

<<<<<<< HEAD
    context.setTransform(1, 0, 0, 1, 0, 0);
    context.save();
    context.scale(renderConfig.canvasScale, renderConfig.canvasScale);
    // When doing calculations based on canvas width we should used normalized one
    const normalizedCanvasWidth = canvas.width / renderConfig.canvasScale;
    const normalizedCanvasHeight = canvas.height / renderConfig.canvasScale;
=======
  const context = bootstrapCanvas({
    canvas,
    scale,
    normalizedWidth,
    normalizedHeight,
  });
>>>>>>> 4db73a7f

  // Apply zoom
  context.save();
  context.scale(appState.zoom.value, appState.zoom.value);

  let editingLinearElement: NonDeleted<ExcalidrawLinearElement> | undefined =
    undefined;

<<<<<<< HEAD
    // Paint background
    if (typeof renderConfig.canvasBackgroundColor === "string") {
      const hasTransparence =
        renderConfig.canvasBackgroundColor === "transparent" ||
        renderConfig.canvasBackgroundColor.length === 5 || // #RGBA
        renderConfig.canvasBackgroundColor.length === 9 || // #RRGGBBA
        /(hsla|rgba)\(/.test(renderConfig.canvasBackgroundColor);
      if (hasTransparence) {
        context.clearRect(0, 0, normalizedCanvasWidth, normalizedCanvasHeight);
      }
      context.save();
      context.fillStyle = renderConfig.canvasBackgroundColor;
      context.fillRect(0, 0, normalizedCanvasWidth, normalizedCanvasHeight);
      context.restore();
    } else {
      context.clearRect(0, 0, normalizedCanvasWidth, normalizedCanvasHeight);
=======
  visibleElements.forEach((element) => {
    // Getting the element using LinearElementEditor during collab mismatches version - being one head of visible elements due to
    // ShapeCache returns empty hence making sure that we get the
    // correct element from visible elements
    if (appState.editingLinearElement?.elementId === element.id) {
      if (element) {
        editingLinearElement = element as NonDeleted<ExcalidrawLinearElement>;
      }
>>>>>>> 4db73a7f
    }
  });

  if (editingLinearElement) {
    renderLinearPointHandles(context, appState, editingLinearElement);
  }

  // Paint selection element
  if (appState.selectionElement) {
    try {
      renderSelectionElement(appState.selectionElement, context, appState);
    } catch (error: any) {
      console.error(error);
    }
  }

  if (appState.isBindingEnabled) {
    appState.suggestedBindings
      .filter((binding) => binding != null)
      .forEach((suggestedBinding) => {
        renderBindingHighlight(context, appState, suggestedBinding!);
      });
  }

  if (appState.frameToHighlight) {
    renderFrameHighlight(context, appState, appState.frameToHighlight);
  }

  if (appState.elementsToHighlight) {
    renderElementsBoxHighlight(context, appState, appState.elementsToHighlight);
  }

  const isFrameSelected = selectedElements.some((element) =>
    isFrameElement(element),
  );

  // Getting the element using LinearElementEditor during collab mismatches version - being one head of visible elements due to
  // ShapeCache returns empty hence making sure that we get the
  // correct element from visible elements
  if (
    selectedElements.length === 1 &&
    appState.editingLinearElement?.elementId === selectedElements[0].id
  ) {
    renderLinearPointHandles(
      context,
      appState,
      selectedElements[0] as NonDeleted<ExcalidrawLinearElement>,
    );
  }

  if (
    appState.selectedLinearElement &&
    appState.selectedLinearElement.hoverPointIndex >= 0
  ) {
    renderLinearElementPointHighlight(context, appState);
  }
  // Paint selected elements
  if (!appState.multiElement && !appState.editingLinearElement) {
    const showBoundingBox = shouldShowBoundingBox(selectedElements, appState);

    const isSingleLinearElementSelected =
      selectedElements.length === 1 && isLinearElement(selectedElements[0]);
    // render selected linear element points
    if (
      isSingleLinearElementSelected &&
      appState.selectedLinearElement?.elementId === selectedElements[0].id &&
      !selectedElements[0].locked
    ) {
      renderLinearPointHandles(
        context,
        appState,
        selectedElements[0] as ExcalidrawLinearElement,
      );
    }
    const selectionColor = renderConfig.selectionColor || oc.black;

    if (showBoundingBox) {
      // Optimisation for finding quickly relevant element ids
      const locallySelectedIds = selectedElements.reduce(
        (acc: Record<string, boolean>, element) => {
          acc[element.id] = true;
          return acc;
        },
        {},
      );

      const selections = elements.reduce(
        (
          acc: {
            angle: number;
            elementX1: number;
            elementY1: number;
            elementX2: number;
            elementY2: number;
            selectionColors: string[];
            dashed?: boolean;
            cx: number;
            cy: number;
            activeEmbeddable: boolean;
          }[],
          element,
        ) => {
          const selectionColors = [];
          // local user
          if (
            locallySelectedIds[element.id] &&
            !isSelectedViaGroup(appState, element)
          ) {
            selectionColors.push(selectionColor);
          }
          // remote users
          if (renderConfig.remoteSelectedElementIds[element.id]) {
            selectionColors.push(
              ...renderConfig.remoteSelectedElementIds[element.id].map(
                (socketId: string) => {
                  const background = getClientColor(socketId);
                  return background;
                },
              ),
            );
          }

          if (selectionColors.length) {
            const [elementX1, elementY1, elementX2, elementY2, cx, cy] =
              getElementAbsoluteCoords(element, true);
            acc.push({
              angle: element.angle,
              elementX1,
              elementY1,
              elementX2,
              elementY2,
              selectionColors,
              dashed: !!renderConfig.remoteSelectedElementIds[element.id],
              cx,
              cy,
              activeEmbeddable:
                appState.activeEmbeddable?.element === element &&
                appState.activeEmbeddable.state === "active",
            });
          }
          return acc;
        },
        [],
      );

      const addSelectionForGroupId = (groupId: GroupId) => {
        const groupElements = getElementsInGroup(elements, groupId);
        const [elementX1, elementY1, elementX2, elementY2] =
          getCommonBounds(groupElements);
        selections.push({
          angle: 0,
          elementX1,
          elementX2,
          elementY1,
          elementY2,
          selectionColors: [oc.black],
          dashed: true,
          cx: elementX1 + (elementX2 - elementX1) / 2,
          cy: elementY1 + (elementY2 - elementY1) / 2,
          activeEmbeddable: false,
        });
      };

      for (const groupId of getSelectedGroupIds(appState)) {
        // TODO: support multiplayer selected group IDs
        addSelectionForGroupId(groupId);
      }

      if (appState.editingGroupId) {
        addSelectionForGroupId(appState.editingGroupId);
      }

      selections.forEach((selection) =>
        renderSelectionBorder(context, appState, selection),
      );
    }
    // Paint resize transformHandles
    context.save();
    context.translate(appState.scrollX, appState.scrollY);

    if (selectedElements.length === 1) {
      context.fillStyle = oc.white;
      const transformHandles = getTransformHandles(
        selectedElements[0],
        appState.zoom,
        "mouse", // when we render we don't know which pointer type so use mouse
      );
      if (!appState.viewModeEnabled && showBoundingBox) {
        renderTransformHandles(
          context,
          renderConfig,
          appState,
          transformHandles,
          selectedElements[0].angle,
        );
      }
    } else if (selectedElements.length > 1 && !appState.isRotating) {
      const dashedLinePadding = (DEFAULT_SPACING * 2) / appState.zoom.value;
      context.fillStyle = oc.white;
      const [x1, y1, x2, y2] = getCommonBounds(selectedElements);
      const initialLineDash = context.getLineDash();
      context.setLineDash([2 / appState.zoom.value]);
      const lineWidth = context.lineWidth;
      context.lineWidth = 1 / appState.zoom.value;
      context.strokeStyle = selectionColor;
      strokeRectWithRotation(
        context,
        x1 - dashedLinePadding,
        y1 - dashedLinePadding,
        x2 - x1 + dashedLinePadding * 2,
        y2 - y1 + dashedLinePadding * 2,
        (x1 + x2) / 2,
        (y1 + y2) / 2,
        0,
      );
      context.lineWidth = lineWidth;
      context.setLineDash(initialLineDash);
      const transformHandles = getTransformHandlesFromCoords(
        [x1, y1, x2, y2, (x1 + x2) / 2, (y1 + y2) / 2],
        0,
        appState.zoom,
        "mouse",
        isFrameSelected
          ? OMIT_SIDES_FOR_FRAME
          : OMIT_SIDES_FOR_MULTIPLE_ELEMENTS,
      );
      if (selectedElements.some((element) => !element.locked)) {
        renderTransformHandles(
          context,
          renderConfig,
          appState,
          transformHandles,
          0,
        );
      }
    }
    context.restore();
  }

  // Reset zoom
  context.restore();

  // Paint remote pointers
  for (const clientId in renderConfig.remotePointerViewportCoords) {
    let { x, y } = renderConfig.remotePointerViewportCoords[clientId];

    x -= appState.offsetLeft;
    y -= appState.offsetTop;

    const width = 11;
    const height = 14;

    const isOutOfBounds =
      x < 0 ||
      x > normalizedWidth - width ||
      y < 0 ||
      y > normalizedHeight - height;

    x = Math.max(x, 0);
    x = Math.min(x, normalizedWidth - width);
    y = Math.max(y, 0);
    y = Math.min(y, normalizedHeight - height);

    const background = getClientColor(clientId);

    context.save();
    context.strokeStyle = background;
    context.fillStyle = background;

    const userState = renderConfig.remotePointerUserStates[clientId];
    const isInactive =
      isOutOfBounds ||
      userState === UserIdleState.IDLE ||
      userState === UserIdleState.AWAY;

    if (isInactive) {
      context.globalAlpha = 0.3;
    }

    if (
      renderConfig.remotePointerButton &&
      renderConfig.remotePointerButton[clientId] === "down"
    ) {
      context.beginPath();
      context.arc(x, y, 15, 0, 2 * Math.PI, false);
      context.lineWidth = 3;
      context.strokeStyle = "#ffffff88";
      context.stroke();
      context.closePath();

      context.beginPath();
      context.arc(x, y, 15, 0, 2 * Math.PI, false);
      context.lineWidth = 1;
      context.strokeStyle = background;
      context.stroke();
      context.closePath();
    }

    // Background (white outline) for arrow
    context.fillStyle = oc.white;
    context.strokeStyle = oc.white;
    context.lineWidth = 6;
    context.lineJoin = "round";
    context.beginPath();
    context.moveTo(x, y);
    context.lineTo(x + 0, y + 14);
    context.lineTo(x + 4, y + 9);
    context.lineTo(x + 11, y + 8);
    context.closePath();
    context.stroke();
    context.fill();

    // Arrow
    context.fillStyle = background;
    context.strokeStyle = background;
    context.lineWidth = 2;
    context.lineJoin = "round";
    context.beginPath();
    if (isInactive) {
      context.moveTo(x - 1, y - 1);
      context.lineTo(x - 1, y + 15);
      context.lineTo(x + 5, y + 10);
      context.lineTo(x + 12, y + 9);
      context.closePath();
      context.fill();
    } else {
      context.moveTo(x, y);
      context.lineTo(x + 0, y + 14);
      context.lineTo(x + 4, y + 9);
      context.lineTo(x + 11, y + 8);
      context.closePath();
      context.fill();
      context.stroke();
    }

    const username = renderConfig.remotePointerUsernames[clientId] || "";

    if (!isOutOfBounds && username) {
      context.font = "600 12px sans-serif"; // font has to be set before context.measureText()

      const offsetX = x + width / 2;
      const offsetY = y + height + 2;
      const paddingHorizontal = 5;
      const paddingVertical = 3;
      const measure = context.measureText(username);
      const measureHeight =
        measure.actualBoundingBoxDescent + measure.actualBoundingBoxAscent;
      const finalHeight = Math.max(measureHeight, 12);

      const boxX = offsetX - 1;
      const boxY = offsetY - 1;
      const boxWidth = measure.width + 2 + paddingHorizontal * 2 + 2;
      const boxHeight = finalHeight + 2 + paddingVertical * 2 + 2;
      if (context.roundRect) {
        context.beginPath();
        context.roundRect(boxX, boxY, boxWidth, boxHeight, 8);
        context.fillStyle = background;
        context.fill();
        context.strokeStyle = oc.white;
        context.stroke();
      } else {
        roundRect(context, boxX, boxY, boxWidth, boxHeight, 8, oc.white);
      }
      context.fillStyle = oc.black;

      context.fillText(
        username,
        offsetX + paddingHorizontal + 1,
        offsetY +
          paddingVertical +
          measure.actualBoundingBoxAscent +
          Math.floor((finalHeight - measureHeight) / 2) +
          2,
      );
    }

    context.restore();
    context.closePath();
  }

  // Paint scrollbars
  let scrollBars;
  if (renderConfig.renderScrollbars) {
    scrollBars = getScrollBars(
      elements,
      normalizedWidth,
      normalizedHeight,
      appState,
    );

    context.save();
    context.fillStyle = SCROLLBAR_COLOR;
    context.strokeStyle = "rgba(255,255,255,0.8)";
    [scrollBars.horizontal, scrollBars.vertical].forEach((scrollBar) => {
      if (scrollBar) {
        roundRect(
          context,
          scrollBar.x,
          scrollBar.y,
          scrollBar.width,
          scrollBar.height,
          SCROLLBAR_WIDTH / 2,
        );
      }
    });
    context.restore();
  }

  return {
    scrollBars,
    atLeastOneVisibleElement: visibleElements.length > 0,
    elements,
  };
};

const _renderStaticScene = ({
  canvas,
  rc,
  elements,
  visibleElements,
  scale,
  appState,
  renderConfig,
}: StaticSceneRenderConfig) => {
  if (canvas === null) {
    return;
  }

  const { renderGrid = true, isExporting } = renderConfig;

  const [normalizedWidth, normalizedHeight] = getNormalizedCanvasDimensions(
    canvas,
    scale,
  );

  const context = bootstrapCanvas({
    canvas,
    scale,
    normalizedWidth,
    normalizedHeight,
    theme: appState.theme,
    isExporting,
    viewBackgroundColor: appState.viewBackgroundColor,
  });

  // Apply zoom
  context.scale(appState.zoom.value, appState.zoom.value);

  // Grid
  if (renderGrid && appState.gridSize) {
    strokeGrid(
      context,
      appState.gridSize,
      appState.scrollX,
      appState.scrollY,
      appState.zoom,
      normalizedWidth / appState.zoom.value,
      normalizedHeight / appState.zoom.value,
    );
  }

  const groupsToBeAddedToFrame = new Set<string>();

  visibleElements.forEach((element) => {
    if (
      element.groupIds.length > 0 &&
      appState.frameToHighlight &&
      appState.selectedElementIds[element.id] &&
      (elementOverlapsWithFrame(element, appState.frameToHighlight) ||
        element.groupIds.find((groupId) => groupsToBeAddedToFrame.has(groupId)))
    ) {
      element.groupIds.forEach((groupId) =>
        groupsToBeAddedToFrame.add(groupId),
      );
    }
  });

  // Paint visible elements
  visibleElements
    .filter((el) => !isEmbeddableOrFrameLabel(el))
    .forEach((element) => {
      try {
        // - when exporting the whole canvas, we DO NOT apply clipping
        // - when we are exporting a particular frame, apply clipping
        //   if the containing frame is not selected, apply clipping
        const frameId = element.frameId || appState.frameToHighlight?.id;

        if (
          frameId &&
          ((renderConfig.isExporting && isOnlyExportingSingleFrame(elements)) ||
            (!renderConfig.isExporting &&
              appState.frameRendering.enabled &&
              appState.frameRendering.clip))
        ) {
          context.save();

          const frame = getTargetFrame(element, appState);

          // TODO do we need to check isElementInFrame here?
          if (frame && isElementInFrame(element, elements, appState)) {
            frameClip(frame, context, renderConfig, appState);
          }
          renderElement(element, rc, context, renderConfig, appState);
          context.restore();
        } else {
          renderElement(element, rc, context, renderConfig, appState);
        }
        if (!isExporting) {
          renderLinkIcon(element, context, appState);
        }
      } catch (error: any) {
        console.error(error);
      }
    });

  // render embeddables on top
  visibleElements
    .filter((el) => isEmbeddableOrFrameLabel(el))
    .forEach((element) => {
      try {
        const render = () => {
          renderElement(element, rc, context, renderConfig, appState);

          if (
            isEmbeddableElement(element) &&
            (isExporting || !element.validated) &&
            element.width &&
            element.height
          ) {
            const label = createPlaceholderEmbeddableLabel(element);
            renderElement(label, rc, context, renderConfig, appState);
          }
          if (!isExporting) {
            renderLinkIcon(element, context, appState);
          }
        };
        // - when exporting the whole canvas, we DO NOT apply clipping
        // - when we are exporting a particular frame, apply clipping
        //   if the containing frame is not selected, apply clipping
        const frameId = element.frameId || appState.frameToHighlight?.id;

        if (
          frameId &&
          ((renderConfig.isExporting && isOnlyExportingSingleFrame(elements)) ||
            (!renderConfig.isExporting &&
              appState.frameRendering.enabled &&
              appState.frameRendering.clip))
        ) {
          context.save();

          const frame = getTargetFrame(element, appState);

          if (frame && isElementInFrame(element, elements, appState)) {
            frameClip(frame, context, renderConfig, appState);
          }
          render();
          context.restore();
        } else {
          render();
        }
      } catch (error: any) {
        console.error(error);
      }
    });
};

<<<<<<< HEAD
const renderSceneThrottled = throttleRAF(
  (config: {
    elements: readonly NonDeletedExcalidrawElement[];
    appState: AppState;
    rc: RoughCanvas;
    canvas: HTMLCanvasElement;
    renderConfig: RenderConfig;
    callback?: (data: ReturnType<typeof _renderScene>) => void;
  }) => {
    const ret = _renderScene(config);
=======
/** throttled to animation framerate */
const renderInteractiveSceneThrottled = throttleRAF(
  (config: InteractiveSceneRenderConfig) => {
    const ret = _renderInteractiveScene(config);
>>>>>>> 4db73a7f
    config.callback?.(ret);
  },
  { trailing: true },
);

<<<<<<< HEAD
/** renderScene throttled to animation framerate */
export const renderScene = <T extends boolean = false>(
  config: {
    elements: readonly NonDeletedExcalidrawElement[];
    appState: AppState;
    rc: RoughCanvas;
    canvas: HTMLCanvasElement;
    renderConfig: RenderConfig;
    callback?: (data: ReturnType<typeof _renderScene>) => void;
  },
  /** Whether to throttle rendering. Defaults to false.
   * When throttling, no value is returned. Use the callback instead. */
=======
/**
 * Interactive scene is the ui-canvas where we render boundinb boxes, selections
 * and other ui stuff.
 */
export const renderInteractiveScene = <
  U extends typeof _renderInteractiveScene,
  T extends boolean = false,
>(
  renderConfig: InteractiveSceneRenderConfig,
>>>>>>> 4db73a7f
  throttle?: T,
): T extends true ? void : ReturnType<U> => {
  if (throttle) {
    renderInteractiveSceneThrottled(renderConfig);
    return undefined as T extends true ? void : ReturnType<U>;
  }
  const ret = _renderInteractiveScene(renderConfig);
  renderConfig.callback(ret);
  return ret as T extends true ? void : ReturnType<U>;
};

/** throttled to animation framerate */
const renderStaticSceneThrottled = throttleRAF(
  (config: StaticSceneRenderConfig) => {
    _renderStaticScene(config);
  },
  { trailing: true },
);

/**
 * Static scene is the non-ui canvas where we render elements.
 */
export const renderStaticScene = (
  renderConfig: StaticSceneRenderConfig,
  throttle?: boolean,
) => {
  if (throttle) {
    renderStaticSceneThrottled(renderConfig);
    return;
  }

  _renderStaticScene(renderConfig);
};

export const cancelRender = () => {
  renderInteractiveSceneThrottled.cancel();
  renderStaticSceneThrottled.cancel();
};

const renderTransformHandles = (
  context: CanvasRenderingContext2D,
  renderConfig: InteractiveCanvasRenderConfig,
  appState: InteractiveCanvasAppState,
  transformHandles: TransformHandles,
  angle: number,
): void => {
  Object.keys(transformHandles).forEach((key) => {
    const transformHandle = transformHandles[key as TransformHandleType];
    if (transformHandle !== undefined) {
      const [x, y, width, height] = transformHandle;

      context.save();
      context.lineWidth = 1 / appState.zoom.value;
      if (renderConfig.selectionColor) {
        context.strokeStyle = renderConfig.selectionColor;
      }
      if (key === "rotation") {
        fillCircle(context, x + width / 2, y + height / 2, width / 2);
        // prefer round corners if roundRect API is available
      } else if (context.roundRect) {
        context.beginPath();
        context.roundRect(x, y, width, height, 2 / appState.zoom.value);
        context.fill();
        context.stroke();
      } else {
        strokeRectWithRotation(
          context,
          x,
          y,
          width,
          height,
          x + width / 2,
          y + height / 2,
          angle,
          true, // fill before stroke
        );
      }
      context.restore();
    }
  });
};

const renderSelectionBorder = (
  context: CanvasRenderingContext2D,
  appState: InteractiveCanvasAppState,
  elementProperties: {
    angle: number;
    elementX1: number;
    elementY1: number;
    elementX2: number;
    elementY2: number;
    selectionColors: string[];
    dashed?: boolean;
    cx: number;
    cy: number;
    activeEmbeddable: boolean;
  },
  padding = DEFAULT_SPACING * 2,
) => {
  const {
    angle,
    elementX1,
    elementY1,
    elementX2,
    elementY2,
    selectionColors,
    cx,
    cy,
    dashed,
    activeEmbeddable,
  } = elementProperties;
  const elementWidth = elementX2 - elementX1;
  const elementHeight = elementY2 - elementY1;

  const linePadding = padding / appState.zoom.value;
  const lineWidth = 8 / appState.zoom.value;
  const spaceWidth = 4 / appState.zoom.value;

  context.save();
  context.translate(appState.scrollX, appState.scrollY);
  context.lineWidth = (activeEmbeddable ? 4 : 1) / appState.zoom.value;

  const count = selectionColors.length;
  for (let index = 0; index < count; ++index) {
    context.strokeStyle = selectionColors[index];
    if (dashed) {
      context.setLineDash([
        lineWidth,
        spaceWidth + (lineWidth + spaceWidth) * (count - 1),
      ]);
    }
    context.lineDashOffset = (lineWidth + spaceWidth) * index;
    strokeRectWithRotation(
      context,
      elementX1 - linePadding,
      elementY1 - linePadding,
      elementWidth + linePadding * 2,
      elementHeight + linePadding * 2,
      cx,
      cy,
      angle,
    );
  }
  context.restore();
};

const renderBindingHighlight = (
  context: CanvasRenderingContext2D,
  appState: InteractiveCanvasAppState,
  suggestedBinding: SuggestedBinding,
) => {
  const renderHighlight = Array.isArray(suggestedBinding)
    ? renderBindingHighlightForSuggestedPointBinding
    : renderBindingHighlightForBindableElement;

  context.save();
  context.translate(appState.scrollX, appState.scrollY);
  renderHighlight(context, suggestedBinding as any);

  context.restore();
};

const renderBindingHighlightForBindableElement = (
  context: CanvasRenderingContext2D,
  element: ExcalidrawBindableElement,
) => {
  const [x1, y1, x2, y2] = getElementAbsoluteCoords(element);
  const width = x2 - x1;
  const height = y2 - y1;
  const threshold = maxBindingGap(element, width, height);

  // So that we don't overlap the element itself
  const strokeOffset = 4;
  context.strokeStyle = "rgba(0,0,0,.05)";
  context.lineWidth = threshold - strokeOffset;
  const padding = strokeOffset / 2 + threshold / 2;

  switch (element.type) {
    case "rectangle":
    case "text":
    case "image":
    case "embeddable":
    case "frame":
      strokeRectWithRotation(
        context,
        x1 - padding,
        y1 - padding,
        width + padding * 2,
        height + padding * 2,
        x1 + width / 2,
        y1 + height / 2,
        element.angle,
      );
      break;
    case "diamond":
      const side = Math.hypot(width, height);
      const wPadding = (padding * side) / height;
      const hPadding = (padding * side) / width;
      strokeDiamondWithRotation(
        context,
        width + wPadding * 2,
        height + hPadding * 2,
        x1 + width / 2,
        y1 + height / 2,
        element.angle,
      );
      break;
    case "ellipse":
      strokeEllipseWithRotation(
        context,
        width + padding * 2,
        height + padding * 2,
        x1 + width / 2,
        y1 + height / 2,
        element.angle,
      );
      break;
  }
};

const renderFrameHighlight = (
  context: CanvasRenderingContext2D,
  appState: InteractiveCanvasAppState,
  frame: NonDeleted<ExcalidrawFrameElement>,
) => {
  const [x1, y1, x2, y2] = getElementAbsoluteCoords(frame);
  const width = x2 - x1;
  const height = y2 - y1;

  context.strokeStyle = "rgb(0,118,255)";
  context.lineWidth = (FRAME_STYLE.strokeWidth * 2) / appState.zoom.value;

  context.save();
  context.translate(appState.scrollX, appState.scrollY);
  strokeRectWithRotation(
    context,
    x1,
    y1,
    width,
    height,
    x1 + width / 2,
    y1 + height / 2,
    frame.angle,
    false,
    FRAME_STYLE.radius / appState.zoom.value,
  );
  context.restore();
};

const renderElementsBoxHighlight = (
  context: CanvasRenderingContext2D,
  appState: InteractiveCanvasAppState,
  elements: NonDeleted<ExcalidrawElement>[],
) => {
  const individualElements = elements.filter(
    (element) => element.groupIds.length === 0,
  );

  const elementsInGroups = elements.filter(
    (element) => element.groupIds.length > 0,
  );

  const getSelectionFromElements = (elements: ExcalidrawElement[]) => {
    const [elementX1, elementY1, elementX2, elementY2] =
      getCommonBounds(elements);
    return {
      angle: 0,
      elementX1,
      elementX2,
      elementY1,
      elementY2,
      selectionColors: ["rgb(0,118,255)"],
      dashed: false,
      cx: elementX1 + (elementX2 - elementX1) / 2,
      cy: elementY1 + (elementY2 - elementY1) / 2,
      activeEmbeddable: false,
    };
  };

  const getSelectionForGroupId = (groupId: GroupId) => {
    const groupElements = getElementsInGroup(elements, groupId);
    return getSelectionFromElements(groupElements);
  };

  Object.entries(selectGroupsFromGivenElements(elementsInGroups, appState))
    .filter(([id, isSelected]) => isSelected)
    .map(([id, isSelected]) => id)
    .map((groupId) => getSelectionForGroupId(groupId))
    .concat(
      individualElements.map((element) => getSelectionFromElements([element])),
    )
    .forEach((selection) =>
      renderSelectionBorder(context, appState, selection),
    );
};

const renderBindingHighlightForSuggestedPointBinding = (
  context: CanvasRenderingContext2D,
  suggestedBinding: SuggestedPointBinding,
) => {
  const [element, startOrEnd, bindableElement] = suggestedBinding;

  const threshold = maxBindingGap(
    bindableElement,
    bindableElement.width,
    bindableElement.height,
  );

  context.strokeStyle = "rgba(0,0,0,0)";
  context.fillStyle = "rgba(0,0,0,.05)";

  const pointIndices =
    startOrEnd === "both" ? [0, -1] : startOrEnd === "start" ? [0] : [-1];
  pointIndices.forEach((index) => {
    const [x, y] = LinearElementEditor.getPointAtIndexGlobalCoordinates(
      element,
      index,
    );
    fillCircle(context, x, y, threshold);
  });
};

let linkCanvasCache: any;
const renderLinkIcon = (
  element: NonDeletedExcalidrawElement,
  context: CanvasRenderingContext2D,
  appState: StaticCanvasAppState,
) => {
  if (element.link && !appState.selectedElementIds[element.id]) {
    const [x1, y1, x2, y2] = getElementAbsoluteCoords(element);
    const [x, y, width, height] = getLinkHandleFromCoords(
      [x1, y1, x2, y2],
      element.angle,
      appState,
    );
    const centerX = x + width / 2;
    const centerY = y + height / 2;
    context.save();
    context.translate(appState.scrollX + centerX, appState.scrollY + centerY);
    context.rotate(element.angle);

    if (!linkCanvasCache || linkCanvasCache.zoom !== appState.zoom.value) {
      linkCanvasCache = document.createElement("canvas");
      linkCanvasCache.zoom = appState.zoom.value;
      linkCanvasCache.width =
        width * window.devicePixelRatio * appState.zoom.value;
      linkCanvasCache.height =
        height * window.devicePixelRatio * appState.zoom.value;
      const linkCanvasCacheContext = linkCanvasCache.getContext("2d")!;
      linkCanvasCacheContext.scale(
        window.devicePixelRatio * appState.zoom.value,
        window.devicePixelRatio * appState.zoom.value,
      );
      linkCanvasCacheContext.fillStyle = "#fff";
      linkCanvasCacheContext.fillRect(0, 0, width, height);
      linkCanvasCacheContext.drawImage(EXTERNAL_LINK_IMG, 0, 0, width, height);
      linkCanvasCacheContext.restore();
      context.drawImage(
        linkCanvasCache,
        x - centerX,
        y - centerY,
        width,
        height,
      );
    } else {
      context.drawImage(
        linkCanvasCache,
        x - centerX,
        y - centerY,
        width,
        height,
      );
    }
    context.restore();
  }
};

// This should be only called for exporting purposes
export const renderSceneToSvg = (
  elements: readonly NonDeletedExcalidrawElement[],
  rsvg: RoughSVG,
  svgRoot: SVGElement,
  files: BinaryFiles,
  {
    offsetX = 0,
    offsetY = 0,
    exportWithDarkMode = false,
    exportingFrameId = null,
    renderEmbeddables,
  }: {
    offsetX?: number;
    offsetY?: number;
    exportWithDarkMode?: boolean;
    exportingFrameId?: string | null;
    renderEmbeddables?: boolean;
  } = {},
) => {
  if (!svgRoot) {
    return;
  }

  // render elements
  elements
    .filter((el) => !isEmbeddableOrFrameLabel(el))
    .forEach((element) => {
      if (!element.isDeleted) {
        try {
          renderElementToSvg(
            element,
            rsvg,
            svgRoot,
            files,
            element.x + offsetX,
            element.y + offsetY,
            exportWithDarkMode,
            exportingFrameId,
            renderEmbeddables,
          );
        } catch (error: any) {
          console.error(error);
        }
      }
    });

  // render embeddables on top
  elements
    .filter((el) => isEmbeddableElement(el))
    .forEach((element) => {
      if (!element.isDeleted) {
        try {
          renderElementToSvg(
            element,
            rsvg,
            svgRoot,
            files,
            element.x + offsetX,
            element.y + offsetY,
            exportWithDarkMode,
            exportingFrameId,
            renderEmbeddables,
          );
        } catch (error: any) {
          console.error(error);
        }
      }
    });
};<|MERGE_RESOLUTION|>--- conflicted
+++ resolved
@@ -360,12 +360,6 @@
   context.restore();
 };
 
-<<<<<<< HEAD
-export const _renderScene = ({
-  elements,
-  appState,
-  rc,
-=======
 const frameClip = (
   frame: ExcalidrawFrameElement,
   context: CanvasRenderingContext2D,
@@ -401,28 +395,22 @@
 };
 
 const bootstrapCanvas = ({
->>>>>>> 4db73a7f
   canvas,
   scale,
   normalizedWidth,
   normalizedHeight,
   theme,
   isExporting,
-  viewBackgroundColor,
+  canvasBackgroundColor,
 }: {
-<<<<<<< HEAD
-  elements: readonly NonDeletedExcalidrawElement[];
-  appState: AppState;
-  rc: RoughCanvas;
-=======
->>>>>>> 4db73a7f
   canvas: HTMLCanvasElement;
   scale: number;
   normalizedWidth: number;
   normalizedHeight: number;
   theme?: AppState["theme"];
+  // static canvas only
   isExporting?: StaticCanvasRenderConfig["isExporting"];
-  viewBackgroundColor?: StaticCanvasAppState["viewBackgroundColor"];
+  canvasBackgroundColor?: StaticCanvasRenderConfig["canvasBackgroundColor"];
 }): CanvasRenderingContext2D => {
   const context = canvas.getContext("2d")!;
 
@@ -434,17 +422,17 @@
   }
 
   // Paint background
-  if (typeof viewBackgroundColor === "string") {
+  if (typeof canvasBackgroundColor === "string") {
     const hasTransparence =
-      viewBackgroundColor === "transparent" ||
-      viewBackgroundColor.length === 5 || // #RGBA
-      viewBackgroundColor.length === 9 || // #RRGGBBA
-      /(hsla|rgba)\(/.test(viewBackgroundColor);
+      canvasBackgroundColor === "transparent" ||
+      canvasBackgroundColor.length === 5 || // #RGBA
+      canvasBackgroundColor.length === 9 || // #RRGGBBA
+      /(hsla|rgba)\(/.test(canvasBackgroundColor);
     if (hasTransparence) {
       context.clearRect(0, 0, normalizedWidth, normalizedHeight);
     }
     context.save();
-    context.fillStyle = viewBackgroundColor;
+    context.fillStyle = canvasBackgroundColor;
     context.fillRect(0, 0, normalizedWidth, normalizedHeight);
     context.restore();
   } else {
@@ -472,21 +460,12 @@
     scale,
   );
 
-<<<<<<< HEAD
-    context.setTransform(1, 0, 0, 1, 0, 0);
-    context.save();
-    context.scale(renderConfig.canvasScale, renderConfig.canvasScale);
-    // When doing calculations based on canvas width we should used normalized one
-    const normalizedCanvasWidth = canvas.width / renderConfig.canvasScale;
-    const normalizedCanvasHeight = canvas.height / renderConfig.canvasScale;
-=======
   const context = bootstrapCanvas({
     canvas,
     scale,
     normalizedWidth,
     normalizedHeight,
   });
->>>>>>> 4db73a7f
 
   // Apply zoom
   context.save();
@@ -495,24 +474,6 @@
   let editingLinearElement: NonDeleted<ExcalidrawLinearElement> | undefined =
     undefined;
 
-<<<<<<< HEAD
-    // Paint background
-    if (typeof renderConfig.canvasBackgroundColor === "string") {
-      const hasTransparence =
-        renderConfig.canvasBackgroundColor === "transparent" ||
-        renderConfig.canvasBackgroundColor.length === 5 || // #RGBA
-        renderConfig.canvasBackgroundColor.length === 9 || // #RRGGBBA
-        /(hsla|rgba)\(/.test(renderConfig.canvasBackgroundColor);
-      if (hasTransparence) {
-        context.clearRect(0, 0, normalizedCanvasWidth, normalizedCanvasHeight);
-      }
-      context.save();
-      context.fillStyle = renderConfig.canvasBackgroundColor;
-      context.fillRect(0, 0, normalizedCanvasWidth, normalizedCanvasHeight);
-      context.restore();
-    } else {
-      context.clearRect(0, 0, normalizedCanvasWidth, normalizedCanvasHeight);
-=======
   visibleElements.forEach((element) => {
     // Getting the element using LinearElementEditor during collab mismatches version - being one head of visible elements due to
     // ShapeCache returns empty hence making sure that we get the
@@ -521,7 +482,6 @@
       if (element) {
         editingLinearElement = element as NonDeleted<ExcalidrawLinearElement>;
       }
->>>>>>> 4db73a7f
     }
   });
 
@@ -964,7 +924,7 @@
     normalizedHeight,
     theme: appState.theme,
     isExporting,
-    viewBackgroundColor: appState.viewBackgroundColor,
+    canvasBackgroundColor: renderConfig.canvasBackgroundColor,
   });
 
   // Apply zoom
@@ -1088,42 +1048,15 @@
     });
 };
 
-<<<<<<< HEAD
-const renderSceneThrottled = throttleRAF(
-  (config: {
-    elements: readonly NonDeletedExcalidrawElement[];
-    appState: AppState;
-    rc: RoughCanvas;
-    canvas: HTMLCanvasElement;
-    renderConfig: RenderConfig;
-    callback?: (data: ReturnType<typeof _renderScene>) => void;
-  }) => {
-    const ret = _renderScene(config);
-=======
 /** throttled to animation framerate */
 const renderInteractiveSceneThrottled = throttleRAF(
   (config: InteractiveSceneRenderConfig) => {
     const ret = _renderInteractiveScene(config);
->>>>>>> 4db73a7f
     config.callback?.(ret);
   },
   { trailing: true },
 );
 
-<<<<<<< HEAD
-/** renderScene throttled to animation framerate */
-export const renderScene = <T extends boolean = false>(
-  config: {
-    elements: readonly NonDeletedExcalidrawElement[];
-    appState: AppState;
-    rc: RoughCanvas;
-    canvas: HTMLCanvasElement;
-    renderConfig: RenderConfig;
-    callback?: (data: ReturnType<typeof _renderScene>) => void;
-  },
-  /** Whether to throttle rendering. Defaults to false.
-   * When throttling, no value is returned. Use the callback instead. */
-=======
 /**
  * Interactive scene is the ui-canvas where we render boundinb boxes, selections
  * and other ui stuff.
@@ -1133,7 +1066,6 @@
   T extends boolean = false,
 >(
   renderConfig: InteractiveSceneRenderConfig,
->>>>>>> 4db73a7f
   throttle?: T,
 ): T extends true ? void : ReturnType<U> => {
   if (throttle) {

import React, { useEffect, forwardRef } from "react";
import { InitializeApp } from "../../components/InitializeApp";
import App from "../../components/App";
import { isShallowEqual } from "../../utils";

import "../../css/app.scss";
import "../../css/styles.scss";

import { AppProps, ExcalidrawAPIRefValue, ExcalidrawProps } from "../../types";
import { defaultLang } from "../../i18n";
import { DEFAULT_UI_OPTIONS } from "../../constants";
import { Provider } from "jotai";
import { jotaiScope, jotaiStore } from "../../jotai";
import Footer from "../../components/footer/FooterCenter";
import MainMenu from "../../components/main-menu/MainMenu";
import WelcomeScreen from "../../components/welcome-screen/WelcomeScreen";
import LiveCollaborationTrigger from "../../components/live-collaboration/LiveCollaborationTrigger";

const ExcalidrawBase = (props: ExcalidrawProps) => {
  const {
    onChange,
    initialData,
    excalidrawRef,
    isCollaborating = false,
    onPointerUpdate,
    renderTopRightUI,
    langCode = defaultLang.code,
    viewModeEnabled,
    zenModeEnabled,
    gridModeEnabled,
    libraryReturnUrl,
    theme,
    name,
    renderCustomStats,
    onPaste,
    detectScroll = true,
    handleKeyboardGlobally = false,
    onLibraryChange,
    autoFocus = false,
    generateIdForFile,
    onLinkOpen,
    onPointerDown,
    onScrollChange,
    children,
  } = props;

  const canvasActions = props.UIOptions?.canvasActions;

  // FIXME normalize/set defaults in parent component so that the memo resolver
  // compares the same values
  const UIOptions: AppProps["UIOptions"] = {
    ...props.UIOptions,
    canvasActions: {
      ...DEFAULT_UI_OPTIONS.canvasActions,
      ...canvasActions,
    },
  };

  if (canvasActions?.export) {
    UIOptions.canvasActions.export.saveFileToDisk =
      canvasActions.export?.saveFileToDisk ??
      DEFAULT_UI_OPTIONS.canvasActions.export.saveFileToDisk;
  }

  if (
    UIOptions.canvasActions.toggleTheme === null &&
    typeof theme === "undefined"
  ) {
    UIOptions.canvasActions.toggleTheme = true;
  }

  useEffect(() => {
    // Block pinch-zooming on iOS outside of the content area
    const handleTouchMove = (event: TouchEvent) => {
      // @ts-ignore
      if (typeof event.scale === "number" && event.scale !== 1) {
        event.preventDefault();
      }
    };

    document.addEventListener("touchmove", handleTouchMove, {
      passive: false,
    });

    return () => {
      document.removeEventListener("touchmove", handleTouchMove);
    };
  }, []);

  return (
    <Provider unstable_createStore={() => jotaiStore} scope={jotaiScope}>
      <InitializeApp langCode={langCode} theme={theme}>
        <App
          onChange={onChange}
          initialData={initialData}
          excalidrawRef={excalidrawRef}
          isCollaborating={isCollaborating}
          onPointerUpdate={onPointerUpdate}
          renderTopRightUI={renderTopRightUI}
          langCode={langCode}
          viewModeEnabled={viewModeEnabled}
          zenModeEnabled={zenModeEnabled}
          gridModeEnabled={gridModeEnabled}
          libraryReturnUrl={libraryReturnUrl}
          theme={theme}
          name={name}
          renderCustomStats={renderCustomStats}
          UIOptions={UIOptions}
          onPaste={onPaste}
          detectScroll={detectScroll}
          handleKeyboardGlobally={handleKeyboardGlobally}
          onLibraryChange={onLibraryChange}
          autoFocus={autoFocus}
          generateIdForFile={generateIdForFile}
          onLinkOpen={onLinkOpen}
          onPointerDown={onPointerDown}
          onScrollChange={onScrollChange}
        >
          {children}
        </App>
      </InitializeApp>
    </Provider>
  );
};

type PublicExcalidrawProps = Omit<ExcalidrawProps, "forwardedRef">;

const areEqual = (
  prevProps: PublicExcalidrawProps,
  nextProps: PublicExcalidrawProps,
) => {
  // short-circuit early
  if (prevProps.children !== nextProps.children) {
    return false;
  }

  const {
    initialData: prevInitialData,
    UIOptions: prevUIOptions = {},
    ...prev
  } = prevProps;
  const {
    initialData: nextInitialData,
    UIOptions: nextUIOptions = {},
    ...next
  } = nextProps;

  // comparing UIOptions
  const prevUIOptionsKeys = Object.keys(prevUIOptions) as (keyof Partial<
    typeof DEFAULT_UI_OPTIONS
  >)[];
  const nextUIOptionsKeys = Object.keys(nextUIOptions) as (keyof Partial<
    typeof DEFAULT_UI_OPTIONS
  >)[];

  if (prevUIOptionsKeys.length !== nextUIOptionsKeys.length) {
    return false;
  }

  const isUIOptionsSame = prevUIOptionsKeys.every((key) => {
    if (key === "canvasActions") {
      const canvasOptionKeys = Object.keys(
        prevUIOptions.canvasActions!,
      ) as (keyof Partial<typeof DEFAULT_UI_OPTIONS.canvasActions>)[];
      return canvasOptionKeys.every((key) => {
        if (
          key === "export" &&
          prevUIOptions?.canvasActions?.export &&
          nextUIOptions?.canvasActions?.export
        ) {
          return (
            prevUIOptions.canvasActions.export.saveFileToDisk ===
            nextUIOptions.canvasActions.export.saveFileToDisk
          );
        }
        return (
          prevUIOptions?.canvasActions?.[key] ===
          nextUIOptions?.canvasActions?.[key]
        );
      });
    }
    return prevUIOptions[key] === nextUIOptions[key];
  });

  return isUIOptionsSame && isShallowEqual(prev, next);
};

const forwardedRefComp = forwardRef<
  ExcalidrawAPIRefValue,
  PublicExcalidrawProps
>((props, ref) => <ExcalidrawBase {...props} excalidrawRef={ref} />);

export const Excalidraw = React.memo(forwardedRefComp, areEqual);
Excalidraw.displayName = "Excalidraw";

export {
  getSceneVersion,
  isInvisiblySmallElement,
  getNonDeletedElements,
} from "../../element";
export { defaultLang, useI18n, languages } from "../../i18n";
export {
  restore,
  restoreAppState,
  restoreElements,
  restoreLibraryItems,
} from "../../data/restore";
export {
  exportToBlob,
  exportToSvg,
  serializeAsJSON,
  serializeLibraryAsJSON,
  loadLibraryFromBlob,
  loadFromBlob,
  loadSceneOrLibraryFromBlob,
  getFreeDrawSvgPath,
  exportToClipboard,
  mergeLibraryItems,
} from "../../packages/utils";
export { isLinearElement } from "../../element/typeChecks";

export { FONT_FAMILY, THEME, MIME_TYPES } from "../../constants";

export {
  mutateElement,
  newElementWith,
  bumpVersion,
} from "../../element/mutateElement";

export {
  parseLibraryTokensFromUrl,
  useHandleLibrary,
} from "../../data/library";

export {
  sceneCoordsToViewportCoords,
  viewportCoordsToSceneCoords,
} from "../../utils";

export { Sidebar } from "../../components/Sidebar/Sidebar";
export { Button } from "../../components/Button";
export { Footer };
export { MainMenu };
export { useDevice } from "../../components/App";
export { WelcomeScreen };
export { LiveCollaborationTrigger };

<<<<<<< HEAD
export { exportToCanvas } from "../../scene/export";
=======
export { DefaultSidebar } from "../../components/DefaultSidebar";
>>>>>>> 02694920
<|MERGE_RESOLUTION|>--- conflicted
+++ resolved
@@ -244,9 +244,6 @@
 export { useDevice } from "../../components/App";
 export { WelcomeScreen };
 export { LiveCollaborationTrigger };
-
-<<<<<<< HEAD
-export { exportToCanvas } from "../../scene/export";
-=======
 export { DefaultSidebar } from "../../components/DefaultSidebar";
->>>>>>> 02694920
+
+export { exportToCanvas } from "../../scene/export";
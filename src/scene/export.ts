import rough from "roughjs/bin/rough";
<<<<<<< HEAD
import { NonDeletedExcalidrawElement, Theme } from "../element/types";
import { getCommonBounds } from "../element/bounds";
import { renderScene, renderSceneToSvg } from "../renderer/renderScene";
import { distance } from "../utils";
=======
import { NonDeletedExcalidrawElement } from "../element/types";
import { getCommonBounds, getElementAbsoluteCoords } from "../element/bounds";
import { renderSceneToSvg, renderStaticScene } from "../renderer/renderScene";
import { distance, isOnlyExportingSingleFrame } from "../utils";
>>>>>>> 4db73a7f
import { AppState, BinaryFiles } from "../types";
import {
  DEFAULT_BACKGROUND_COLOR,
  DEFAULT_EXPORT_PADDING,
  DEFAULT_ZOOM_VALUE,
  ENV,
  SVG_NS,
  THEME,
  THEME_FILTER,
} from "../constants";
import { serializeAsJSON } from "../data/json";
import {
  getInitializedImageElements,
  updateImageCache,
} from "../element/image";
<<<<<<< HEAD
import { restoreAppState } from "../data/restore";
=======
import Scene from "./Scene";
>>>>>>> 4db73a7f

export const SVG_EXPORT_TAG = `<!-- svg-source:excalidraw -->`;

export type ExportToCanvasData = {
  elements: readonly NonDeletedExcalidrawElement[];
  appState?: Partial<Omit<AppState, "offsetTop" | "offsetLeft">>;
  files: BinaryFiles | null;
};

export type ExportToCanvasConfig = {
  theme?: Theme;
  /**
   * Canvas background. Valid values are:
   *
   * - `undefined` - the background of "appState.viewBackgroundColor" is used.
   * - `false` - no background is used (set to "transparent").
   * - `string` - should be a valid CSS color.
   *
   * @default undefined
   */
  canvasBackgroundColor?: string | false;
  /**
   * Canvas padding in pixels. Affected by `scale`.
   *
   * When `fit` is set to `none`, padding is added to the content bounding box
   * (including if you set `width` or `height` or `maxWidthOrHeight` or
   * `widthOrHeight`).
   *
   * When `fit` set to `contain`, padding is subtracted from the content
   * bounding box (ensuring the size doesn't exceed the supplied values, with
   * the exeception of using alongside `scale` as noted above), and the padding
   * serves as a minimum distance between the content and the canvas edges, as
   * it may exceed the supplied padding value from one side or the other in
   * order to maintain the aspect ratio. It is recommended to set `position`
   * to `center` when using `fit=contain`.
   *
   * When `fit` is set to `cover`, padding is disabled (set to 0).
   *
   * When `fit` is set to `none` and either `width` or `height` or
   * `maxWidthOrHeight` is set, padding is simply adding to the bounding box
   * and the content may overflow the canvas, thus right or bottom padding
   * may be ignored.
   *
   * @default 0
   */
  padding?: number;
  // -------------------------------------------------------------------------
  /**
   * Makes sure the canvas content fits into a frame of width/height no larger
   * than this value, while maintaining the aspect ratio.
   *
   * Final dimensions can get smaller/larger if used in conjunction with
   * `scale`.
   */
  maxWidthOrHeight?: number;
  /**
   * Scale the canvas content to be excatly this many pixels wide/tall,
   * maintaining the aspect ratio.
   *
   * Cannot be used in conjunction with `maxWidthOrHeight`.
   *
   * Final dimensions can get smaller/larger if used in conjunction with
   * `scale`.
   */
  widthOrHeight?: number;
  // -------------------------------------------------------------------------
  /**
   * Width of the frame. Supply `x` or `y` if you want to ofsset the canvas
   * content.
   *
   * If `width` omitted but `height` supplied, `width` is calculated from the
   * the content's bounding box to preserve the aspect ratio.
   *
   * Defaults to the content bounding box width when both `width` and `height`
   * are omitted.
   */
  width?: number;
  /**
   * Height of the frame.
   *
   * If `height` omitted but `width` supplied, `height` is calculated from the
   * content's bounding box to preserve the aspect ratio.
   *
   * Defaults to the content bounding box height when both `width` and `height`
   * are omitted.
   */
  height?: number;
  /**
   * Left canvas offset. By default the coordinate is relative to the canvas.
   * You can switch to content coordinates by setting `origin` to `content`.
   *
   * Defaults to the `x` postion of the content bounding box.
   */
  x?: number;
  /**
   * Top canvas offset. By default the coordinate is relative to the canvas.
   * You can switch to content coordinates by setting `origin` to `content`.
   *
   * Defaults to the `y` postion of the content bounding box.
   */
  y?: number;
  /**
   * Indicates the coordinate system of the `x` and `y` values.
   *
   * - `canvas` - `x` and `y` are relative to the canvas [0, 0] position.
   * - `content` - `x` and `y` are relative to the content bounding box.
   *
   * @default "canvas"
   */
  origin?: "canvas" | "content";
  /**
   * If dimensions specified and `x` and `y` are not specified, this indicates
   * how the canvas should be scaled.
   *
   * Behavior aligns with the `object-fit` CSS property.
   *
   * - `none`    - no scaling.
   * - `contain` - scale to fit the frame. Includes `padding`.
   * - `cover`   - scale to fill the frame while maintaining aspect ratio. If
   *               content overflows, it will be cropped.
   *
   * If `maxWidthOrHeight` or `widthOrHeight` is set, `fit` is ignored.
   *
   * @default "contain" unless `width`, `height`, `maxWidthOrHeight`, or
   * `widthOrHeight` is specified in which case `none` is the default (can be
   * changed). If `x` or `y` are specified, `none` is forced.
   */
  fit?: "none" | "contain" | "cover";
  /**
   * When either `x` or `y` are not specified, indicates how the canvas should
   * be aligned on the respective axis.
   *
   * - `none`   - canvas aligned to top left.
   * - `center` - canvas is centered on the axis which is not specified
   *              (or both).
   *
   * If `maxWidthOrHeight` or `widthOrHeight` is set, `position` is ignored.
   *
   * @default "center"
   */
  position?: "center" | "topLeft";
  // -------------------------------------------------------------------------
  /**
   * A multiplier to increase/decrease the frame dimensions
   * (content resolution).
   *
   * For example, if your canvas is 300x150 and you set scale to 2, the
   * resulting size will be 600x300.
   *
   * @default 1
   */
  scale?: number;
  /**
   * If you need to suply your own canvas, e.g. in test environments or in
   * Node.js.
   *
   * Do not set `canvas.width/height` or modify the canvas context as that's
   * handled by Excalidraw.
   *
   * Defaults to `document.createElement("canvas")`.
   */
  createCanvas?: () => HTMLCanvasElement;
  /**
   * If you want to supply `width`/`height` dynamically (or derive from the
   * content bounding box), you can use this function.
   *
   * Ignored if `maxWidthOrHeight`, `width`, or `height` is set.
   */
  getDimensions?: (
    width: number,
    height: number,
  ) => { width: number; height: number; scale?: number };
};

/**
 * This API is usually used as a precursor to searializing to Blob or PNG,
 * but can also be used to create a canvas for other purposes.
 */
export const exportToCanvas = async ({
  data,
  config,
}: {
  data: ExportToCanvasData;
  config?: ExportToCanvasConfig;
}) => {
  // initialize defaults
  // ---------------------------------------------------------------------------
  const { elements, files } = data;

  const appState = restoreAppState(data.appState, null);

  // clone
  const cfg = Object.assign({}, config);

  cfg.fit =
    cfg.fit ??
    (cfg.width != null ||
    cfg.height != null ||
    cfg.maxWidthOrHeight != null ||
    cfg.widthOrHeight != null
      ? "contain"
      : "none");

  const containPadding = cfg.fit === "contain";

  if (cfg.x != null || cfg.x != null) {
    cfg.fit = "none";
  }

  if (cfg.fit === "cover") {
    if (cfg.padding && process.env.NODE_ENV !== ENV.PRODUCTION) {
      console.warn("`padding` is ignored when `fit` is set to `cover`");
    }
    cfg.padding = 0;
  }

  cfg.padding = cfg.padding ?? 0;
  cfg.scale = cfg.scale ?? 1;

  cfg.origin = cfg.origin ?? "canvas";
  cfg.position = cfg.position ?? "center";

  if (cfg.maxWidthOrHeight != null && cfg.widthOrHeight != null) {
    if (process.env.NODE_ENV !== ENV.PRODUCTION) {
      console.warn("`maxWidthOrHeight` is ignored when `widthOrHeight` is set");
    }
    cfg.maxWidthOrHeight = undefined;
  }

  if (
    (cfg.maxWidthOrHeight != null || cfg.width != null || cfg.height != null) &&
    cfg.getDimensions
  ) {
    if (process.env.NODE_ENV !== ENV.PRODUCTION) {
      console.warn(
        "`getDimensions` is ignored when `width`, `height`, or `maxWidthOrHeight` is set",
      );
    }
    cfg.getDimensions = undefined;
  }
  // ---------------------------------------------------------------------------

  // value used to scale the canvas context. By default, we use this to
  // make the canvas fit into the frame (e.g. for `cfg.fit` set to `contain`).
  // If `cfg.scale` is set, we multiply the resulting canvasScale by it to
  // scale the output further.
  let canvasScale = 1;

  const origCanvasSize = getCanvasSize(elements);

  // cfg.x = undefined;
  // cfg.y = undefined;

  // variables for original content bounding box
  const [origX, origY, origWidth, origHeight] = origCanvasSize;
  // variables for target bounding box
  let [x, y, width, height] = origCanvasSize;

  if (cfg.width != null) {
    width = cfg.width;

    if (cfg.padding && containPadding) {
      width -= cfg.padding * 2;
    }

    if (cfg.height) {
      height = cfg.height;
      if (cfg.padding && containPadding) {
        height -= cfg.padding * 2;
      }
    } else {
      // if height not specified, scale the original height to match the new
      // width while maintaining aspect ratio
      height *= width / origWidth;
    }
  } else if (cfg.height != null) {
    height = cfg.height;

    if (cfg.padding && containPadding) {
      height -= cfg.padding * 2;
    }
    // width not specified, so scale the original width to match the new
    // height while maintaining aspect ratio
    width *= height / origHeight;
  }

  if (cfg.maxWidthOrHeight != null || cfg.widthOrHeight != null) {
    if (containPadding && cfg.padding) {
      if (cfg.maxWidthOrHeight != null) {
        cfg.maxWidthOrHeight -= cfg.padding * 2;
      } else if (cfg.widthOrHeight != null) {
        cfg.widthOrHeight -= cfg.padding * 2;
      }
    }

    const max = Math.max(width, height);
    if (cfg.widthOrHeight != null) {
      // calculate by how much do we need to scale the canvas to fit into the
      // target dimension (e.g. target: max 50px, actual: 70x100px => scale: 0.5)
      canvasScale = cfg.widthOrHeight / max;
    } else if (cfg.maxWidthOrHeight != null) {
      canvasScale = cfg.maxWidthOrHeight < max ? cfg.maxWidthOrHeight / max : 1;
    }

    width *= canvasScale;
    height *= canvasScale;
  } else if (cfg.getDimensions) {
    const ret = cfg.getDimensions(width, height);

    width = ret.width;
    height = ret.height;
    cfg.scale = ret.scale ?? cfg.scale;
  } else if (
    containPadding &&
    cfg.padding &&
    cfg.width == null &&
    cfg.height == null
  ) {
    const whRatio = width / height;
    width -= cfg.padding * 2;
    height -= (cfg.padding * 2) / whRatio;
  }

  if (
    (cfg.fit === "contain" && !cfg.maxWidthOrHeight) ||
    (containPadding && cfg.padding)
  ) {
    if (cfg.fit === "contain") {
      const wRatio = width / origWidth;
      const hRatio = height / origHeight;
      // scale the orig canvas to fit in the target frame
      canvasScale = Math.min(wRatio, hRatio);
    } else {
      const wRatio = (width - cfg.padding * 2) / width;
      const hRatio = (height - cfg.padding * 2) / height;
      canvasScale = Math.min(wRatio, hRatio);
    }
  } else if (cfg.fit === "cover") {
    const wRatio = width / origWidth;
    const hRatio = height / origHeight;
    // scale the orig canvas to fill the the target frame
    // (opposite of "contain")
    canvasScale = Math.max(wRatio, hRatio);
  }

  x = cfg.x ?? origX;
  y = cfg.y ?? origY;

  // if we switch to "content" coords, we need to offset cfg-supplied
  // coords by the x/y of content bounding box
  if (cfg.origin === "content") {
    if (cfg.x != null) {
      x += origX;
    }
    if (cfg.y != null) {
      y += origY;
    }
  }

  // Centering the content to the frame.
  // We divide width/height by canvasScale so that we calculate in the original
  // aspect ratio dimensions.
  if (cfg.position === "center") {
    x -=
      width / canvasScale / 2 -
      (cfg.x == null ? origWidth : width + cfg.padding * 2) / 2;
    y -=
      height / canvasScale / 2 -
      (cfg.y == null ? origHeight : height + cfg.padding * 2) / 2;
  }

  const canvas = cfg.createCanvas
    ? cfg.createCanvas()
    : document.createElement("canvas");

  // rescale padding based on current canvasScale factor so that the resulting
  // padding is kept the same as supplied by user (with the exception of
  // `cfg.scale` being set, which also scales the padding)
  const normalizedPadding = cfg.padding / canvasScale;

  // scale the whole frame by cfg.scale (on top of whatever canvasScale we
  // calculated above)
  canvasScale *= cfg.scale;

  width *= cfg.scale;
  height *= cfg.scale;

  canvas.width = width + cfg.padding * 2 * cfg.scale;
  canvas.height = height + cfg.padding * 2 * cfg.scale;

  const { imageCache } = await updateImageCache({
    imageCache: new Map(),
    fileIds: getInitializedImageElements(elements).map(
      (element) => element.fileId,
    ),
    files: files || {},
  });

<<<<<<< HEAD
  // console.log(elements, width, height, cfg, canvasScale);

  renderScene({
    elements,
    appState: { ...appState, width, height, offsetLeft: 0, offsetTop: 0 },
    rc: rough.canvas(canvas),
    canvas,
    renderConfig: {
      canvasBackgroundColor:
        cfg.canvasBackgroundColor === false
          ? // null indicates transparent background
            null
          : cfg.canvasBackgroundColor ||
            appState.viewBackgroundColor ||
            DEFAULT_BACKGROUND_COLOR,
      scrollX: -x + normalizedPadding,
      scrollY: -y + normalizedPadding,
      canvasScale,
      zoom: { value: DEFAULT_ZOOM_VALUE },
      remotePointerViewportCoords: {},
      remoteSelectedElementIds: {},
      shouldCacheIgnoreZoom: false,
      remotePointerUsernames: {},
      remotePointerUserStates: {},
      theme: cfg.theme || THEME.LIGHT,
=======
  const onlyExportingSingleFrame = isOnlyExportingSingleFrame(elements);

  renderStaticScene({
    canvas,
    rc: rough.canvas(canvas),
    elements,
    visibleElements: elements,
    scale,
    appState: {
      ...appState,
      viewBackgroundColor: exportBackground ? viewBackgroundColor : null,
      scrollX: -minX + (onlyExportingSingleFrame ? 0 : exportPadding),
      scrollY: -minY + (onlyExportingSingleFrame ? 0 : exportPadding),
      zoom: defaultAppState.zoom,
      shouldCacheIgnoreZoom: false,
      theme: appState.exportWithDarkMode ? "dark" : "light",
    },
    renderConfig: {
>>>>>>> 4db73a7f
      imageCache,
      renderGrid: false,
      isExporting: true,
    },
  });

  return canvas;
};

export const exportToSvg = async (
  elements: readonly NonDeletedExcalidrawElement[],
  appState: {
    exportBackground: boolean;
    exportPadding?: number;
    exportScale?: number;
    viewBackgroundColor: string;
    exportWithDarkMode?: boolean;
    exportEmbedScene?: boolean;
    renderFrame?: boolean;
  },
  files: BinaryFiles | null,
  opts?: {
    serializeAsJSON?: () => string;
    renderEmbeddables?: boolean;
  },
): Promise<SVGSVGElement> => {
  const {
    exportPadding = DEFAULT_EXPORT_PADDING,
    viewBackgroundColor,
    exportScale = 1,
    exportEmbedScene,
  } = appState;
  let metadata = "";
  if (exportEmbedScene) {
    try {
      metadata = await (
        await import(/* webpackChunkName: "image" */ "../../src/data/image")
      ).encodeSvgMetadata({
        text: opts?.serializeAsJSON
          ? opts?.serializeAsJSON?.()
          : serializeAsJSON(elements, appState, files || {}, "local"),
      });
    } catch (error: any) {
      console.error(error);
    }
  }
  const [minX, minY, width, height] = getCanvasSize(elements);

  // initialize SVG root
  const svgRoot = document.createElementNS(SVG_NS, "svg");
  svgRoot.setAttribute("version", "1.1");
  svgRoot.setAttribute("xmlns", SVG_NS);
  svgRoot.setAttribute("viewBox", `0 0 ${width} ${height}`);
  svgRoot.setAttribute("width", `${width * exportScale}`);
  svgRoot.setAttribute("height", `${height * exportScale}`);
  if (appState.exportWithDarkMode) {
    svgRoot.setAttribute("filter", THEME_FILTER);
  }

  let assetPath = "https://excalidraw.com/";
  // Asset path needs to be determined only when using package
  if (import.meta.env.VITE_IS_EXCALIDRAW_NPM_PACKAGE) {
    assetPath =
      window.EXCALIDRAW_ASSET_PATH ||
      `https://unpkg.com/${import.meta.env.VITE_PKG_NAME}@${
        import.meta.env.PKG_VERSION
      }`;

    if (assetPath?.startsWith("/")) {
      assetPath = assetPath.replace("/", `${window.location.origin}/`);
    }
    assetPath = `${assetPath}/dist/excalidraw-assets/`;
  }

  // do not apply clipping when we're exporting the whole scene
  const isExportingWholeCanvas =
    Scene.getScene(elements[0])?.getNonDeletedElements()?.length ===
    elements.length;

  const onlyExportingSingleFrame = isOnlyExportingSingleFrame(elements);

  const offsetX = -minX + (onlyExportingSingleFrame ? 0 : exportPadding);
  const offsetY = -minY + (onlyExportingSingleFrame ? 0 : exportPadding);

  const exportingFrame =
    isExportingWholeCanvas || !onlyExportingSingleFrame
      ? undefined
      : elements.find((element) => element.type === "frame");

  let exportingFrameClipPath = "";
  if (exportingFrame) {
    const [x1, y1, x2, y2] = getElementAbsoluteCoords(exportingFrame);
    const cx = (x2 - x1) / 2 - (exportingFrame.x - x1);
    const cy = (y2 - y1) / 2 - (exportingFrame.y - y1);

    exportingFrameClipPath = `<clipPath id=${exportingFrame.id}>
            <rect transform="translate(${exportingFrame.x + offsetX} ${
      exportingFrame.y + offsetY
    }) rotate(${exportingFrame.angle} ${cx} ${cy})"
          width="${exportingFrame.width}"
          height="${exportingFrame.height}"
          >
          </rect>
        </clipPath>`;
  }

  svgRoot.innerHTML = `
  ${SVG_EXPORT_TAG}
  ${metadata}
  <defs>
    <style class="style-fonts">
      @font-face {
        font-family: "Virgil";
        src: url("${assetPath}Virgil.woff2");
      }
      @font-face {
        font-family: "Cascadia";
        src: url("${assetPath}Cascadia.woff2");
      }
    </style>
    ${exportingFrameClipPath}
  </defs>
  `;

  // render background rect
  if (appState.exportBackground && viewBackgroundColor) {
    const rect = svgRoot.ownerDocument!.createElementNS(SVG_NS, "rect");
    rect.setAttribute("x", "0");
    rect.setAttribute("y", "0");
    rect.setAttribute("width", `${width}`);
    rect.setAttribute("height", `${height}`);
    rect.setAttribute("fill", viewBackgroundColor);
    svgRoot.appendChild(rect);
  }

  const rsvg = rough.svg(svgRoot);
  renderSceneToSvg(elements, rsvg, svgRoot, files || {}, {
    offsetX,
    offsetY,
    exportWithDarkMode: appState.exportWithDarkMode,
    exportingFrameId: exportingFrame?.id || null,
    renderEmbeddables: opts?.renderEmbeddables,
  });

  return svgRoot;
};

// calculate smallest area to fit the contents in
export const getCanvasSize = (
  elements: readonly NonDeletedExcalidrawElement[],
<<<<<<< HEAD
): [minX: number, minY: number, width: number, height: number] => {
  const [minX, minY, maxX, maxY] = getCommonBounds(elements);
  const width = distance(minX, maxX);
  const height = distance(minY, maxY);
=======
  exportPadding: number,
): [number, number, number, number] => {
  // we should decide if we are exporting the whole canvas
  // if so, we are not clipping elements in the frame
  // and therefore, we should not do anything special

  const isExportingWholeCanvas =
    Scene.getScene(elements[0])?.getNonDeletedElements()?.length ===
    elements.length;

  const onlyExportingSingleFrame = isOnlyExportingSingleFrame(elements);

  if (!isExportingWholeCanvas || onlyExportingSingleFrame) {
    const frames = elements.filter((element) => element.type === "frame");

    const exportedFrameIds = frames.reduce((acc, frame) => {
      acc[frame.id] = true;
      return acc;
    }, {} as Record<string, true>);

    // elements in a frame do not affect the canvas size if we're not exporting
    // the whole canvas
    elements = elements.filter(
      (element) => !exportedFrameIds[element.frameId ?? ""],
    );
  }

  const [minX, minY, maxX, maxY] = getCommonBounds(elements);
  const width =
    distance(minX, maxX) + (onlyExportingSingleFrame ? 0 : exportPadding * 2);
  const height =
    distance(minY, maxY) + (onlyExportingSingleFrame ? 0 : exportPadding * 2);
>>>>>>> 4db73a7f

  return [minX, minY, width, height];
};<|MERGE_RESOLUTION|>--- conflicted
+++ resolved
@@ -1,15 +1,8 @@
 import rough from "roughjs/bin/rough";
-<<<<<<< HEAD
 import { NonDeletedExcalidrawElement, Theme } from "../element/types";
-import { getCommonBounds } from "../element/bounds";
-import { renderScene, renderSceneToSvg } from "../renderer/renderScene";
-import { distance } from "../utils";
-=======
-import { NonDeletedExcalidrawElement } from "../element/types";
 import { getCommonBounds, getElementAbsoluteCoords } from "../element/bounds";
-import { renderSceneToSvg, renderStaticScene } from "../renderer/renderScene";
+import { renderStaticScene, renderSceneToSvg } from "../renderer/renderScene";
 import { distance, isOnlyExportingSingleFrame } from "../utils";
->>>>>>> 4db73a7f
 import { AppState, BinaryFiles } from "../types";
 import {
   DEFAULT_BACKGROUND_COLOR,
@@ -25,11 +18,8 @@
   getInitializedImageElements,
   updateImageCache,
 } from "../element/image";
-<<<<<<< HEAD
 import { restoreAppState } from "../data/restore";
-=======
 import Scene from "./Scene";
->>>>>>> 4db73a7f
 
 export const SVG_EXPORT_TAG = `<!-- svg-source:excalidraw -->`;
 
@@ -428,14 +418,28 @@
     files: files || {},
   });
 
-<<<<<<< HEAD
+  const onlyExportingSingleFrame = isOnlyExportingSingleFrame(elements);
+
   // console.log(elements, width, height, cfg, canvasScale);
 
-  renderScene({
+  renderStaticScene({
     elements,
-    appState: { ...appState, width, height, offsetLeft: 0, offsetTop: 0 },
+    visibleElements: elements,
+    appState: {
+      ...appState,
+      width,
+      height,
+      offsetLeft: 0,
+      offsetTop: 0,
+      scrollX: -x + (onlyExportingSingleFrame ? 0 : normalizedPadding),
+      scrollY: -y + (onlyExportingSingleFrame ? 0 : normalizedPadding),
+      zoom: { value: DEFAULT_ZOOM_VALUE },
+      shouldCacheIgnoreZoom: false,
+      theme: cfg.theme || THEME.LIGHT,
+    },
     rc: rough.canvas(canvas),
     canvas,
+    scale: canvasScale,
     renderConfig: {
       canvasBackgroundColor:
         cfg.canvasBackgroundColor === false
@@ -444,36 +448,7 @@
           : cfg.canvasBackgroundColor ||
             appState.viewBackgroundColor ||
             DEFAULT_BACKGROUND_COLOR,
-      scrollX: -x + normalizedPadding,
-      scrollY: -y + normalizedPadding,
-      canvasScale,
-      zoom: { value: DEFAULT_ZOOM_VALUE },
-      remotePointerViewportCoords: {},
-      remoteSelectedElementIds: {},
-      shouldCacheIgnoreZoom: false,
-      remotePointerUsernames: {},
-      remotePointerUserStates: {},
-      theme: cfg.theme || THEME.LIGHT,
-=======
-  const onlyExportingSingleFrame = isOnlyExportingSingleFrame(elements);
-
-  renderStaticScene({
-    canvas,
-    rc: rough.canvas(canvas),
-    elements,
-    visibleElements: elements,
-    scale,
-    appState: {
-      ...appState,
-      viewBackgroundColor: exportBackground ? viewBackgroundColor : null,
-      scrollX: -minX + (onlyExportingSingleFrame ? 0 : exportPadding),
-      scrollY: -minY + (onlyExportingSingleFrame ? 0 : exportPadding),
-      zoom: defaultAppState.zoom,
-      shouldCacheIgnoreZoom: false,
-      theme: appState.exportWithDarkMode ? "dark" : "light",
-    },
-    renderConfig: {
->>>>>>> 4db73a7f
+
       imageCache,
       renderGrid: false,
       isExporting: true,
@@ -624,14 +599,7 @@
 // calculate smallest area to fit the contents in
 export const getCanvasSize = (
   elements: readonly NonDeletedExcalidrawElement[],
-<<<<<<< HEAD
 ): [minX: number, minY: number, width: number, height: number] => {
-  const [minX, minY, maxX, maxY] = getCommonBounds(elements);
-  const width = distance(minX, maxX);
-  const height = distance(minY, maxY);
-=======
-  exportPadding: number,
-): [number, number, number, number] => {
   // we should decide if we are exporting the whole canvas
   // if so, we are not clipping elements in the frame
   // and therefore, we should not do anything special
@@ -658,11 +626,8 @@
   }
 
   const [minX, minY, maxX, maxY] = getCommonBounds(elements);
-  const width =
-    distance(minX, maxX) + (onlyExportingSingleFrame ? 0 : exportPadding * 2);
-  const height =
-    distance(minY, maxY) + (onlyExportingSingleFrame ? 0 : exportPadding * 2);
->>>>>>> 4db73a7f
+  const width = distance(minX, maxX);
+  const height = distance(minY, maxY);
 
   return [minX, minY, width, height];
 };
import {
  PointerType,
  ExcalidrawLinearElement,
  NonDeletedExcalidrawElement,
  NonDeleted,
  TextAlign,
  ExcalidrawElement,
  GroupId,
  ExcalidrawBindableElement,
  Arrowhead,
  ChartType,
  FontFamilyValues,
  FileId,
  ExcalidrawImageElement,
  Theme,
} from "./element/types";
import { SHAPES } from "./shapes";
import { Point as RoughPoint } from "roughjs/bin/geometry";
import { LinearElementEditor } from "./element/linearElementEditor";
import { SuggestedBinding } from "./element/binding";
import { ImportedDataState } from "./data/types";
import type App from "./components/App";
import type { ResolvablePromise, throttleRAF } from "./utils";
import { Spreadsheet } from "./charts";
import { Language } from "./i18n";
import { ClipboardData } from "./clipboard";
import { isOverScrollBars } from "./scene";
import { MaybeTransformHandleType } from "./element/transformHandles";
import Library from "./data/library";
import type { FileSystemHandle } from "./data/filesystem";
import type { ALLOWED_IMAGE_MIME_TYPES, MIME_TYPES } from "./constants";

export type Point = Readonly<RoughPoint>;

export type Collaborator = {
  pointer?: {
    x: number;
    y: number;
  };
  button?: "up" | "down";
  selectedElementIds?: AppState["selectedElementIds"];
  username?: string | null;
  userState?: UserIdleState;
  color?: {
    background: string;
    stroke: string;
  };
};

export type DataURL = string & { _brand: "DataURL" };

export type BinaryFileData = {
  mimeType:
    | typeof ALLOWED_IMAGE_MIME_TYPES[number]
    // future user or unknown file type
    | typeof MIME_TYPES.binary;
  id: FileId;
  dataURL: DataURL;
  created: number;
};

export type BinaryFileMetadata = Omit<BinaryFileData, "dataURL">;

export type BinaryFiles = Record<ExcalidrawElement["id"], BinaryFileData>;

export type LastActiveToolBeforeEraser =
  | typeof SHAPES[number]["value"]
  | {
      type: "custom";
      customType: string;
    }
  | undefined;

export type AppState = {
  isLoading: boolean;
  errorMessage: string | null;
  draggingElement: NonDeletedExcalidrawElement | null;
  resizingElement: NonDeletedExcalidrawElement | null;
  multiElement: NonDeleted<ExcalidrawLinearElement> | null;
  selectionElement: NonDeletedExcalidrawElement | null;
  isBindingEnabled: boolean;
  startBoundElement: NonDeleted<ExcalidrawBindableElement> | null;
  suggestedBindings: SuggestedBinding[];
  // element being edited, but not necessarily added to elements array yet
  // (e.g. text element when typing into the input)
  editingElement: NonDeletedExcalidrawElement | null;
  editingLinearElement: LinearElementEditor | null;
<<<<<<< HEAD
  activeTool:
    | {
        type: typeof SHAPES[number]["value"] | "eraser";
        lastActiveToolBeforeEraser?: LastActiveToolBeforeEraser;
      }
    | {
        type: "custom";
        customType: string;
        lastActiveToolBeforeEraser?: LastActiveToolBeforeEraser;
      };
  elementLocked: boolean;
=======
  activeTool: {
    type: typeof SHAPES[number]["value"] | "eraser";
    lastActiveToolBeforeEraser: typeof SHAPES[number]["value"] | null;
    locked: boolean;
  };
>>>>>>> 2fa69ddc
  penMode: boolean;
  penDetected: boolean;
  exportBackground: boolean;
  exportEmbedScene: boolean;
  exportWithDarkMode: boolean;
  exportScale: number;
  currentItemStrokeColor: string;
  currentItemBackgroundColor: string;
  currentItemFillStyle: ExcalidrawElement["fillStyle"];
  currentItemStrokeWidth: number;
  currentItemStrokeStyle: ExcalidrawElement["strokeStyle"];
  currentItemRoughness: number;
  currentItemOpacity: number;
  currentItemFontFamily: FontFamilyValues;
  currentItemFontSize: number;
  currentItemTextAlign: TextAlign;
  currentItemStrokeSharpness: ExcalidrawElement["strokeSharpness"];
  currentItemStartArrowhead: Arrowhead | null;
  currentItemEndArrowhead: Arrowhead | null;
  currentItemLinearStrokeSharpness: ExcalidrawElement["strokeSharpness"];
  viewBackgroundColor: string;
  scrollX: number;
  scrollY: number;
  cursorButton: "up" | "down";
  scrolledOutside: boolean;
  name: string;
  isResizing: boolean;
  isRotating: boolean;
  zoom: Zoom;
  openMenu: "canvas" | "shape" | null;
  openPopup:
    | "canvasColorPicker"
    | "backgroundColorPicker"
    | "strokeColorPicker"
    | null;
  lastPointerDownWith: PointerType;
  selectedElementIds: { [id: string]: boolean };
  previousSelectedElementIds: { [id: string]: boolean };
  shouldCacheIgnoreZoom: boolean;
  showHelpDialog: boolean;
  toastMessage: string | null;
  zenModeEnabled: boolean;
  theme: Theme;
  gridSize: number | null;
  viewModeEnabled: boolean;

  /** top-most selected groups (i.e. does not include nested groups) */
  selectedGroupIds: { [groupId: string]: boolean };
  /** group being edited when you drill down to its constituent element
    (e.g. when you double-click on a group's element) */
  editingGroupId: GroupId | null;
  width: number;
  height: number;
  offsetTop: number;
  offsetLeft: number;

  isLibraryOpen: boolean;
  fileHandle: FileSystemHandle | null;
  collaborators: Map<string, Collaborator>;
  showStats: boolean;
  currentChartType: ChartType;
  pasteDialog:
    | {
        shown: false;
        data: null;
      }
    | {
        shown: true;
        data: Spreadsheet;
      };
  /** imageElement waiting to be placed on canvas */
  pendingImageElement: NonDeleted<ExcalidrawImageElement> | null;
  showHyperlinkPopup: false | "info" | "editor";
};

export type NormalizedZoomValue = number & { _brand: "normalizedZoom" };

export type Zoom = Readonly<{
  value: NormalizedZoomValue;
}>;

export type PointerCoords = Readonly<{
  x: number;
  y: number;
}>;

export type Gesture = {
  pointers: Map<number, PointerCoords>;
  lastCenter: { x: number; y: number } | null;
  initialDistance: number | null;
  initialScale: number | null;
};

export declare class GestureEvent extends UIEvent {
  readonly rotation: number;
  readonly scale: number;
}

// libraries
// -----------------------------------------------------------------------------
/** @deprecated legacy: do not use outside of migration paths */
export type LibraryItem_v1 = readonly NonDeleted<ExcalidrawElement>[];
/** @deprecated legacy: do not use outside of migration paths */
export type LibraryItems_v1 = readonly LibraryItem_v1[];

/** v2 library item */
export type LibraryItem = {
  id: string;
  status: "published" | "unpublished";
  elements: readonly NonDeleted<ExcalidrawElement>[];
  /** timestamp in epoch (ms) */
  created: number;
  name?: string;
  error?: string;
};
export type LibraryItems = readonly LibraryItem[];
// -----------------------------------------------------------------------------

// NOTE ready/readyPromise props are optional for host apps' sake (our own
// implem guarantees existence)
export type ExcalidrawAPIRefValue =
  | ExcalidrawImperativeAPI
  | {
      readyPromise?: ResolvablePromise<ExcalidrawImperativeAPI>;
      ready?: false;
    };

export type CustomElementConfig = {
  type: "custom";
  customType: string;
  transformHandles?: boolean;
  svg: string;
  width?: number;
  height?: number;
  stackedOnTop: boolean;
};
export interface ExcalidrawProps {
  onChange?: (
    elements: readonly ExcalidrawElement[],
    appState: AppState,
    files: BinaryFiles,
  ) => void;
  initialData?: ImportedDataState | null | Promise<ImportedDataState | null>;
  excalidrawRef?: ForwardRef<ExcalidrawAPIRefValue>;
  onCollabButtonClick?: () => void;
  isCollaborating?: boolean;
  onPointerUpdate?: (payload: {
    pointer: { x: number; y: number };
    button: "down" | "up";
    pointersMap: Gesture["pointers"];
  }) => void;
  onPaste?: (
    data: ClipboardData,
    event: ClipboardEvent | null,
  ) => Promise<boolean> | boolean;
  renderTopRightUI?: (
    isMobile: boolean,
    appState: AppState,
  ) => JSX.Element | null;
  renderFooter?: (isMobile: boolean, appState: AppState) => JSX.Element;
  langCode?: Language["code"];
  viewModeEnabled?: boolean;
  zenModeEnabled?: boolean;
  gridModeEnabled?: boolean;
  libraryReturnUrl?: string;
  theme?: Theme;
  name?: string;
  renderCustomStats?: (
    elements: readonly NonDeletedExcalidrawElement[],
    appState: AppState,
  ) => JSX.Element;
  UIOptions?: UIOptions;
  detectScroll?: boolean;
  handleKeyboardGlobally?: boolean;
  onLibraryChange?: (libraryItems: LibraryItems) => void | Promise<any>;
  autoFocus?: boolean;
  generateIdForFile?: (file: File) => string | Promise<string>;
  onLinkOpen?: (
    element: NonDeletedExcalidrawElement,
    event: CustomEvent<{
      nativeEvent: MouseEvent | React.PointerEvent<HTMLCanvasElement>;
    }>,
  ) => void;
  renderCustomElementWidget?: (appState: AppState) => void;
  customElementsConfig?: CustomElementConfig[];
  onElementClick?: (
    element: NonDeleted<ExcalidrawElement>,
    event: React.PointerEvent<HTMLCanvasElement>,
  ) => void;
}

export type SceneData = {
  elements?: ImportedDataState["elements"];
  appState?: ImportedDataState["appState"];
  collaborators?: Map<string, Collaborator>;
  commitToHistory?: boolean;
  libraryItems?: LibraryItems | LibraryItems_v1;
};

export enum UserIdleState {
  ACTIVE = "active",
  AWAY = "away",
  IDLE = "idle",
}

export type ExportOpts = {
  saveFileToDisk?: boolean;
  onExportToBackend?: (
    exportedElements: readonly NonDeletedExcalidrawElement[],
    appState: AppState,
    files: BinaryFiles,
    canvas: HTMLCanvasElement | null,
  ) => void;
  renderCustomUI?: (
    exportedElements: readonly NonDeletedExcalidrawElement[],
    appState: AppState,
    files: BinaryFiles,
    canvas: HTMLCanvasElement | null,
  ) => JSX.Element;
};

type CanvasActions = {
  changeViewBackgroundColor?: boolean;
  clearCanvas?: boolean;
  export?: false | ExportOpts;
  loadScene?: boolean;
  saveToActiveFile?: boolean;
  theme?: boolean;
  saveAsImage?: boolean;
};

export type UIOptions = {
  canvasActions?: CanvasActions;
};

export type AppProps = ExcalidrawProps & {
  UIOptions: {
    canvasActions: Required<CanvasActions> & { export: ExportOpts };
  };
  detectScroll: boolean;
  handleKeyboardGlobally: boolean;
  isCollaborating: boolean;
  customElementsConfig: Required<CustomElementConfig>[] | undefined;
};

/** A subset of App class properties that we need to use elsewhere
 * in the app, eg Manager. Factored out into a separate type to keep DRY. */
export type AppClassProperties = {
  props: AppProps;
  canvas: HTMLCanvasElement | null;
  focusContainer(): void;
  library: Library;
  imageCache: Map<
    FileId,
    {
      image: HTMLImageElement | Promise<HTMLImageElement>;
      mimeType: typeof ALLOWED_IMAGE_MIME_TYPES[number];
    }
  >;
  files: BinaryFiles;
  deviceType: App["deviceType"];
};

export type PointerDownState = Readonly<{
  // The first position at which pointerDown happened
  origin: Readonly<{ x: number; y: number }>;
  // Same as "origin" but snapped to the grid, if grid is on
  originInGrid: Readonly<{ x: number; y: number }>;
  // Scrollbar checks
  scrollbars: ReturnType<typeof isOverScrollBars>;
  // The previous pointer position
  lastCoords: { x: number; y: number };
  // map of original elements data
  originalElements: Map<string, NonDeleted<ExcalidrawElement>>;
  resize: {
    // Handle when resizing, might change during the pointer interaction
    handleType: MaybeTransformHandleType;
    // This is determined on the initial pointer down event
    isResizing: boolean;
    // This is determined on the initial pointer down event
    offset: { x: number; y: number };
    // This is determined on the initial pointer down event
    arrowDirection: "origin" | "end";
    // This is a center point of selected elements determined on the initial pointer down event (for rotation only)
    center: { x: number; y: number };
  };
  hit: {
    // The element the pointer is "hitting", is determined on the initial
    // pointer down event
    element: NonDeleted<ExcalidrawElement> | null;
    // The elements the pointer is "hitting", is determined on the initial
    // pointer down event
    allHitElements: NonDeleted<ExcalidrawElement>[];
    // This is determined on the initial pointer down event
    wasAddedToSelection: boolean;
    // Whether selected element(s) were duplicated, might change during the
    // pointer interaction
    hasBeenDuplicated: boolean;
    hasHitCommonBoundingBoxOfSelectedElements: boolean;
    hasHitElementInside: boolean;
  };
  withCmdOrCtrl: boolean;
  drag: {
    // Might change during the pointer interaction
    hasOccurred: boolean;
    // Might change during the pointer interaction
    offset: { x: number; y: number } | null;
  };
  // We need to have these in the state so that we can unsubscribe them
  eventListeners: {
    // It's defined on the initial pointer down event
    onMove: null | ReturnType<typeof throttleRAF>;
    // It's defined on the initial pointer down event
    onUp: null | ((event: PointerEvent) => void);
    // It's defined on the initial pointer down event
    onKeyDown: null | ((event: KeyboardEvent) => void);
    // It's defined on the initial pointer down event
    onKeyUp: null | ((event: KeyboardEvent) => void);
  };
  boxSelection: {
    hasOccurred: boolean;
  };
  elementIdsToErase: {
    [key: ExcalidrawElement["id"]]: {
      opacity: ExcalidrawElement["opacity"];
      erase: boolean;
    };
  };
}>;

export type ExcalidrawImperativeAPI = {
  updateScene: InstanceType<typeof App>["updateScene"];
  resetScene: InstanceType<typeof App>["resetScene"];
  getSceneElementsIncludingDeleted: InstanceType<
    typeof App
  >["getSceneElementsIncludingDeleted"];
  history: {
    clear: InstanceType<typeof App>["resetHistory"];
  };
  scrollToContent: InstanceType<typeof App>["scrollToContent"];
  getSceneElements: InstanceType<typeof App>["getSceneElements"];
  getAppState: () => InstanceType<typeof App>["state"];
  getFiles: () => InstanceType<typeof App>["files"];
  refresh: InstanceType<typeof App>["refresh"];
  importLibrary: InstanceType<typeof App>["importLibraryFromUrl"];
  setToastMessage: InstanceType<typeof App>["setToastMessage"];
  addFiles: (data: BinaryFileData[]) => void;
  readyPromise: ResolvablePromise<ExcalidrawImperativeAPI>;
  ready: true;
  id: string;
  setCustomType: InstanceType<typeof App>["setCustomType"];
};

export type DeviceType = {
  isMobile: boolean;
  isTouchScreen: boolean;
};<|MERGE_RESOLUTION|>--- conflicted
+++ resolved
@@ -69,7 +69,7 @@
       type: "custom";
       customType: string;
     }
-  | undefined;
+  | null;
 
 export type AppState = {
   isLoading: boolean;
@@ -85,25 +85,18 @@
   // (e.g. text element when typing into the input)
   editingElement: NonDeletedExcalidrawElement | null;
   editingLinearElement: LinearElementEditor | null;
-<<<<<<< HEAD
   activeTool:
     | {
         type: typeof SHAPES[number]["value"] | "eraser";
-        lastActiveToolBeforeEraser?: LastActiveToolBeforeEraser;
+        lastActiveToolBeforeEraser: LastActiveToolBeforeEraser;
+        locked: boolean;
       }
     | {
         type: "custom";
         customType: string;
-        lastActiveToolBeforeEraser?: LastActiveToolBeforeEraser;
+        lastActiveToolBeforeEraser: LastActiveToolBeforeEraser;
+        locked: boolean;
       };
-  elementLocked: boolean;
-=======
-  activeTool: {
-    type: typeof SHAPES[number]["value"] | "eraser";
-    lastActiveToolBeforeEraser: typeof SHAPES[number]["value"] | null;
-    locked: boolean;
-  };
->>>>>>> 2fa69ddc
   penMode: boolean;
   penDetected: boolean;
   exportBackground: boolean;

--- conflicted
+++ resolved
@@ -145,19 +145,8 @@
 };
 
 export interface Action {
-<<<<<<< HEAD
   name: string;
-  PanelComponent?: React.FC<
-    PanelComponentProps & { isInHamburgerMenu: boolean }
-  >;
-  panelComponentPredicate?: (
-    elements: readonly ExcalidrawElement[],
-    appState: AppState,
-  ) => boolean;
-=======
-  name: ActionName;
   PanelComponent?: React.FC<PanelComponentProps>;
->>>>>>> 40d53d92
   perform: ActionFn;
   keyPriority?: number;
   keyTest?: (

--- conflicted
+++ resolved
@@ -3,11 +3,7 @@
 import { ColorPicker } from "../components/ColorPicker";
 import { resetZoom, trash, zoomIn, zoomOut } from "../components/icons";
 import { ToolButton } from "../components/ToolButton";
-<<<<<<< HEAD
-import { GRID_SIZE } from "../constants";
-=======
-import { ZOOM_STEP } from "../constants";
->>>>>>> 02598c61
+import { GRID_SIZE, ZOOM_STEP } from "../constants";
 import { getCommonBounds, getNonDeletedElements } from "../element";
 import { newElementWith } from "../element/mutateElement";
 import { ExcalidrawElement } from "../element/types";

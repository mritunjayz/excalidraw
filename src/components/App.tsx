import React, { useContext } from "react";
import { flushSync } from "react-dom";

import { RoughCanvas } from "roughjs/bin/canvas";
import rough from "roughjs/bin/rough";
import clsx from "clsx";
import { nanoid } from "nanoid";

import {
  actionAddToLibrary,
  actionBringForward,
  actionBringToFront,
  actionCopy,
  actionCopyAsPng,
  actionCopyAsSvg,
  copyText,
  actionCopyStyles,
  actionCut,
  actionDeleteSelected,
  actionDuplicateSelection,
  actionFinalize,
  actionFlipHorizontal,
  actionFlipVertical,
  actionGroup,
  actionPasteStyles,
  actionSelectAll,
  actionSendBackward,
  actionSendToBack,
  actionToggleGridMode,
  actionToggleStats,
  actionToggleZenMode,
  actionUnbindText,
  actionBindText,
  actionUngroup,
  actionLink,
  actionToggleLock,
  actionToggleLinearEditor,
} from "../actions";
import { createRedoAction, createUndoAction } from "../actions/actionHistory";
import { ActionManager } from "../actions/manager";
import { actions } from "../actions/register";
import { ActionResult } from "../actions/types";
import { trackEvent } from "../analytics";
import {
  getDefaultAppState,
  isEraserActive,
  isHandToolActive,
} from "../appState";
import { parseClipboard } from "../clipboard";
import {
  APP_NAME,
  CURSOR_TYPE,
  DEFAULT_MAX_IMAGE_WIDTH_OR_HEIGHT,
  DEFAULT_UI_OPTIONS,
  DEFAULT_VERTICAL_ALIGN,
  DRAGGING_THRESHOLD,
  ELEMENT_READY_TO_ERASE_OPACITY,
  ELEMENT_SHIFT_TRANSLATE_AMOUNT,
  ELEMENT_TRANSLATE_AMOUNT,
  ENV,
  EVENT,
  GRID_SIZE,
  IMAGE_RENDER_TIMEOUT,
  isAndroid,
  isBrave,
  LINE_CONFIRM_THRESHOLD,
  MAX_ALLOWED_FILE_BYTES,
  MIME_TYPES,
  MQ_MAX_HEIGHT_LANDSCAPE,
  MQ_MAX_WIDTH_LANDSCAPE,
  MQ_MAX_WIDTH_PORTRAIT,
  MQ_RIGHT_SIDEBAR_MIN_WIDTH,
  MQ_SM_MAX_WIDTH,
  POINTER_BUTTON,
  ROUNDNESS,
  SCROLL_TIMEOUT,
  TAP_TWICE_TIMEOUT,
  TEXT_TO_CENTER_SNAP_THRESHOLD,
  THEME,
  TOUCH_CTX_MENU_TIMEOUT,
  VERTICAL_ALIGN,
  ZOOM_STEP,
} from "../constants";
import { loadFromBlob } from "../data";
import Library, { distributeLibraryItemsOnSquareGrid } from "../data/library";
import { restore, restoreElements } from "../data/restore";
import {
  dragNewElement,
  dragSelectedElements,
  duplicateElement,
  getCommonBounds,
  getCursorForResizingElement,
  getDragOffsetXY,
  getElementWithTransformHandleType,
  getNormalizedDimensions,
  getResizeArrowDirection,
  getResizeOffsetXY,
  getLockedLinearCursorAlignSize,
  getTransformHandleTypeFromCoords,
  hitTest,
  isHittingElementBoundingBoxWithoutHittingElement,
  isInvisiblySmallElement,
  isNonDeletedElement,
  isTextElement,
  newElement,
  newLinearElement,
  newTextElement,
  newImageElement,
  textWysiwyg,
  transformElements,
  updateTextElement,
  redrawTextBoundingBox,
} from "../element";
import {
  bindOrUnbindLinearElement,
  bindOrUnbindSelectedElements,
  fixBindingsAfterDeletion,
  fixBindingsAfterDuplication,
  getEligibleElementsForBinding,
  getHoveredElementForBinding,
  isBindingEnabled,
  isLinearElementSimpleAndAlreadyBound,
  maybeBindLinearElement,
  shouldEnableBindingForPointerEvent,
  unbindLinearElements,
  updateBoundElements,
} from "../element/binding";
import { LinearElementEditor } from "../element/linearElementEditor";
import { mutateElement, newElementWith } from "../element/mutateElement";
import { deepCopyElement, newFreeDrawElement } from "../element/newElement";
import {
  hasBoundTextElement,
  isArrowElement,
  isBindingElement,
  isBindingElementType,
  isBoundToContainer,
  isImageElement,
  isInitializedImageElement,
  isLinearElement,
  isLinearElementType,
  isUsingAdaptiveRadius,
} from "../element/typeChecks";
import {
  ExcalidrawBindableElement,
  ExcalidrawElement,
  ExcalidrawFreeDrawElement,
  ExcalidrawGenericElement,
  ExcalidrawLinearElement,
  ExcalidrawTextElement,
  NonDeleted,
  InitializedExcalidrawImageElement,
  ExcalidrawImageElement,
  FileId,
  NonDeletedExcalidrawElement,
  ExcalidrawTextContainer,
} from "../element/types";
import { getCenter, getDistance } from "../gesture";
import {
  editGroupForSelectedElement,
  getElementsInGroup,
  getSelectedGroupIdForElement,
  getSelectedGroupIds,
  isElementInGroup,
  isSelectedViaGroup,
  selectGroupsForSelectedElements,
} from "../groups";
import History from "../history";
import { defaultLang, getLanguage, languages, setLanguage, t } from "../i18n";
import {
  CODES,
  shouldResizeFromCenter,
  shouldMaintainAspectRatio,
  shouldRotateWithDiscreteAngle,
  isArrowKey,
  KEYS,
} from "../keys";
import { distance2d, getGridPoint, isPathALoop } from "../math";
import { renderScene } from "../renderer/renderScene";
import { invalidateShapeForElement } from "../renderer/renderElement";
import {
  calculateScrollCenter,
  getElementsAtPosition,
  getElementsWithinSelection,
  getNormalizedZoom,
  getSelectedElements,
  hasBackground,
  isOverScrollBars,
  isSomeElementSelected,
} from "../scene";
import Scene from "../scene/Scene";
import { RenderConfig, ScrollBars } from "../scene/types";
import { getStateForZoom } from "../scene/zoom";
import { findShapeByKey, SHAPES } from "../shapes";
import {
  AppClassProperties,
  AppProps,
  AppState,
  BinaryFileData,
  DataURL,
  ExcalidrawImperativeAPI,
  BinaryFiles,
  Gesture,
  GestureEvent,
  LibraryItems,
  PointerDownState,
  SceneData,
  Device,
} from "../types";
import {
  debounce,
  distance,
  getFontString,
  getNearestScrollableContainer,
  isInputLike,
  isToolIcon,
  isWritableElement,
  resetCursor,
  resolvablePromise,
  sceneCoordsToViewportCoords,
  setCursor,
  setCursorForShape,
  tupleToCoors,
  viewportCoordsToSceneCoords,
  withBatchedUpdates,
  wrapEvent,
  withBatchedUpdatesThrottled,
  updateObject,
  setEraserCursor,
  updateActiveTool,
  getShortcutKey,
  isTransparent,
} from "../utils";
import {
  ContextMenu,
  ContextMenuItems,
  CONTEXT_MENU_SEPARATOR,
} from "./ContextMenu";
import LayerUI from "./LayerUI";
import { Toast } from "./Toast";
import { actionToggleViewMode } from "../actions/actionToggleViewMode";
import {
  dataURLToFile,
  generateIdFromFile,
  getDataURL,
  getFileFromEvent,
  isSupportedImageFile,
  loadSceneOrLibraryFromBlob,
  normalizeFile,
  parseLibraryJSON,
  resizeImageFile,
  SVGStringToFile,
} from "../data/blob";
import {
  getInitializedImageElements,
  loadHTMLImageElement,
  normalizeSVG,
  updateImageCache as _updateImageCache,
} from "../element/image";
import throttle from "lodash.throttle";
import { fileOpen, FileSystemHandle } from "../data/filesystem";
import {
  bindTextToShapeAfterDuplication,
<<<<<<< HEAD
=======
  getApproxMinLineHeight,
  getApproxMinLineWidth,
>>>>>>> 83383977
  getBoundTextElement,
  getContainerCenter,
  getContainerDims,
  getContainerElement,
  getDefaultLineHeight,
  getLineHeightInPx,
  getTextBindableContainerAtPosition,
  isValidTextContainer,
} from "../element/textElement";
import {
  getLineHeight,
  getApproxMinLineHeight,
  getApproxMinLineWidth,
  isMeasureTextSupported,
} from "../element/textMeasurements";
import { isHittingElementNotConsideringBoundingBox } from "../element/collision";
import {
  normalizeLink,
  showHyperlinkTooltip,
  hideHyperlinkToolip,
  Hyperlink,
  isPointHittingLinkIcon,
  isLocalLink,
} from "../element/Hyperlink";
import { shouldShowBoundingBox } from "../element/transformHandles";
import { Fonts } from "../scene/Fonts";
import { actionPaste } from "../actions/actionClipboard";
import { actionToggleHandTool } from "../actions/actionCanvas";
import { jotaiStore } from "../jotai";
import { activeConfirmDialogAtom } from "./ActiveConfirmDialog";
import { actionCreateContainerFromText } from "../actions/actionBoundText";
import BraveMeasureTextError from "./BraveMeasureTextError";

const deviceContextInitialValue = {
  isSmScreen: false,
  isMobile: false,
  isTouchScreen: false,
  canDeviceFitSidebar: false,
};
const DeviceContext = React.createContext<Device>(deviceContextInitialValue);
DeviceContext.displayName = "DeviceContext";

export const ExcalidrawContainerContext = React.createContext<{
  container: HTMLDivElement | null;
  id: string | null;
}>({ container: null, id: null });
ExcalidrawContainerContext.displayName = "ExcalidrawContainerContext";

const ExcalidrawElementsContext = React.createContext<
  readonly NonDeletedExcalidrawElement[]
>([]);
ExcalidrawElementsContext.displayName = "ExcalidrawElementsContext";

const ExcalidrawAppStateContext = React.createContext<AppState>({
  ...getDefaultAppState(),
  width: 0,
  height: 0,
  offsetLeft: 0,
  offsetTop: 0,
});
ExcalidrawAppStateContext.displayName = "ExcalidrawAppStateContext";

const ExcalidrawSetAppStateContext = React.createContext<
  React.Component<any, AppState>["setState"]
>(() => {
  console.warn("unitialized ExcalidrawSetAppStateContext context!");
});
ExcalidrawSetAppStateContext.displayName = "ExcalidrawSetAppStateContext";

const ExcalidrawActionManagerContext = React.createContext<ActionManager>(
  null!,
);
ExcalidrawActionManagerContext.displayName = "ExcalidrawActionManagerContext";

export const useDevice = () => useContext<Device>(DeviceContext);
export const useExcalidrawContainer = () =>
  useContext(ExcalidrawContainerContext);
export const useExcalidrawElements = () =>
  useContext(ExcalidrawElementsContext);
export const useExcalidrawAppState = () =>
  useContext(ExcalidrawAppStateContext);
export const useExcalidrawSetAppState = () =>
  useContext(ExcalidrawSetAppStateContext);
export const useExcalidrawActionManager = () =>
  useContext(ExcalidrawActionManagerContext);

let didTapTwice: boolean = false;
let tappedTwiceTimer = 0;
let cursorX = 0;
let cursorY = 0;
let isHoldingSpace: boolean = false;
let isPanning: boolean = false;
let isDraggingScrollBar: boolean = false;
let currentScrollBars: ScrollBars = { horizontal: null, vertical: null };
let touchTimeout = 0;
let invalidateContextMenu = false;

// remove this hack when we can sync render & resizeObserver (state update)
// to rAF. See #5439
let THROTTLE_NEXT_RENDER = true;

let IS_PLAIN_PASTE = false;
let IS_PLAIN_PASTE_TIMER = 0;
let PLAIN_PASTE_TOAST_SHOWN = false;

let lastPointerUp: ((event: any) => void) | null = null;
const gesture: Gesture = {
  pointers: new Map(),
  lastCenter: null,
  initialDistance: null,
  initialScale: null,
};

class App extends React.Component<AppProps, AppState> {
  canvas: AppClassProperties["canvas"] = null;
  rc: RoughCanvas | null = null;
  unmounted: boolean = false;
  actionManager: ActionManager;
  device: Device = deviceContextInitialValue;
  detachIsMobileMqHandler?: () => void;

  private excalidrawContainerRef = React.createRef<HTMLDivElement>();

  public static defaultProps: Partial<AppProps> = {
    // needed for tests to pass since we directly render App in many tests
    UIOptions: DEFAULT_UI_OPTIONS,
  };

  public scene: Scene;
  private fonts: Fonts;
  private resizeObserver: ResizeObserver | undefined;
  private nearestScrollableContainer: HTMLElement | Document | undefined;
  public library: AppClassProperties["library"];
  public libraryItemsFromStorage: LibraryItems | undefined;
  private id: string;
  private history: History;
  private excalidrawContainerValue: {
    container: HTMLDivElement | null;
    id: string;
  };

  public files: BinaryFiles = {};
  public imageCache: AppClassProperties["imageCache"] = new Map();

  hitLinkElement?: NonDeletedExcalidrawElement;
  lastPointerDown: React.PointerEvent<HTMLCanvasElement> | null = null;
  lastPointerUp: React.PointerEvent<HTMLElement> | PointerEvent | null = null;
  lastScenePointer: { x: number; y: number } | null = null;

  constructor(props: AppProps) {
    super(props);
    const defaultAppState = getDefaultAppState();
    const {
      excalidrawRef,
      viewModeEnabled = false,
      zenModeEnabled = false,
      gridModeEnabled = false,
      theme = defaultAppState.theme,
      name = defaultAppState.name,
    } = props;
    this.state = {
      ...defaultAppState,
      theme,
      isLoading: true,
      ...this.getCanvasOffsets(),
      viewModeEnabled,
      zenModeEnabled,
      gridSize: gridModeEnabled ? GRID_SIZE : null,
      name,
      width: window.innerWidth,
      height: window.innerHeight,
      showHyperlinkPopup: false,
      isSidebarDocked: false,
    };

    this.id = nanoid();
    this.library = new Library(this);
    if (excalidrawRef) {
      const readyPromise =
        ("current" in excalidrawRef && excalidrawRef.current?.readyPromise) ||
        resolvablePromise<ExcalidrawImperativeAPI>();

      const api: ExcalidrawImperativeAPI = {
        ready: true,
        readyPromise,
        updateScene: this.updateScene,
        updateLibrary: this.library.updateLibrary,
        addFiles: this.addFiles,
        resetScene: this.resetScene,
        getSceneElementsIncludingDeleted: this.getSceneElementsIncludingDeleted,
        history: {
          clear: this.resetHistory,
        },
        scrollToContent: this.scrollToContent,
        getSceneElements: this.getSceneElements,
        getAppState: () => this.state,
        getFiles: () => this.files,
        refresh: this.refresh,
        setToast: this.setToast,
        id: this.id,
        setActiveTool: this.setActiveTool,
        setCursor: this.setCursor,
        resetCursor: this.resetCursor,
        toggleMenu: this.toggleMenu,
      } as const;
      if (typeof excalidrawRef === "function") {
        excalidrawRef(api);
      } else {
        excalidrawRef.current = api;
      }
      readyPromise.resolve(api);
    }

    this.excalidrawContainerValue = {
      container: this.excalidrawContainerRef.current,
      id: this.id,
    };

    this.scene = new Scene();
    this.fonts = new Fonts({
      scene: this.scene,
      onSceneUpdated: this.onSceneUpdated,
    });
    this.history = new History();
    this.actionManager = new ActionManager(
      this.syncActionResult,
      () => this.state,
      () => this.scene.getElementsIncludingDeleted(),
      this,
    );
    this.actionManager.registerAll(actions);

    this.actionManager.registerAction(createUndoAction(this.history));
    this.actionManager.registerAction(createRedoAction(this.history));
  }

  private renderCanvas() {
    const canvasScale = window.devicePixelRatio;
    const {
      width: canvasDOMWidth,
      height: canvasDOMHeight,
      viewModeEnabled,
    } = this.state;
    const canvasWidth = canvasDOMWidth * canvasScale;
    const canvasHeight = canvasDOMHeight * canvasScale;
    if (viewModeEnabled) {
      return (
        <canvas
          className="excalidraw__canvas"
          style={{
            width: canvasDOMWidth,
            height: canvasDOMHeight,
            cursor: CURSOR_TYPE.GRAB,
          }}
          width={canvasWidth}
          height={canvasHeight}
          ref={this.handleCanvasRef}
          onContextMenu={this.handleCanvasContextMenu}
          onPointerMove={this.handleCanvasPointerMove}
          onPointerUp={this.handleCanvasPointerUp}
          onPointerCancel={this.removePointer}
          onTouchMove={this.handleTouchMove}
          onPointerDown={this.handleCanvasPointerDown}
        >
          {t("labels.drawingCanvas")}
        </canvas>
      );
    }
    return (
      <canvas
        className="excalidraw__canvas"
        style={{
          width: canvasDOMWidth,
          height: canvasDOMHeight,
        }}
        width={canvasWidth}
        height={canvasHeight}
        ref={this.handleCanvasRef}
        onContextMenu={this.handleCanvasContextMenu}
        onPointerDown={this.handleCanvasPointerDown}
        onDoubleClick={this.handleCanvasDoubleClick}
        onPointerMove={this.handleCanvasPointerMove}
        onPointerUp={this.handleCanvasPointerUp}
        onPointerCancel={this.removePointer}
        onTouchMove={this.handleTouchMove}
      >
        {t("labels.drawingCanvas")}
      </canvas>
    );
  }

  public render() {
    const selectedElement = getSelectedElements(
      this.scene.getNonDeletedElements(),
      this.state,
    );
    const { renderTopRightUI, renderCustomStats } = this.props;

    return (
      <div
        className={clsx("excalidraw excalidraw-container", {
          "excalidraw--view-mode": this.state.viewModeEnabled,
          "excalidraw--mobile": this.device.isMobile,
        })}
        ref={this.excalidrawContainerRef}
        onDrop={this.handleAppOnDrop}
        tabIndex={0}
        onKeyDown={
          this.props.handleKeyboardGlobally ? undefined : this.onKeyDown
        }
      >
        <ExcalidrawContainerContext.Provider
          value={this.excalidrawContainerValue}
        >
          <DeviceContext.Provider value={this.device}>
            <ExcalidrawSetAppStateContext.Provider value={this.setAppState}>
              <ExcalidrawAppStateContext.Provider value={this.state}>
                <ExcalidrawElementsContext.Provider
                  value={this.scene.getNonDeletedElements()}
                >
                  <ExcalidrawActionManagerContext.Provider
                    value={this.actionManager}
                  >
                    <LayerUI
                      canvas={this.canvas}
                      appState={this.state}
                      files={this.files}
                      setAppState={this.setAppState}
                      actionManager={this.actionManager}
                      elements={this.scene.getNonDeletedElements()}
                      onLockToggle={this.toggleLock}
                      onPenModeToggle={this.togglePenMode}
                      onHandToolToggle={this.onHandToolToggle}
                      onInsertElements={(elements) =>
                        this.addElementsFromPasteOrLibrary({
                          elements,
                          position: "center",
                          files: null,
                        })
                      }
                      langCode={getLanguage().code}
                      renderTopRightUI={renderTopRightUI}
                      renderCustomStats={renderCustomStats}
                      renderCustomSidebar={this.props.renderSidebar}
                      showExitZenModeBtn={
                        typeof this.props?.zenModeEnabled === "undefined" &&
                        this.state.zenModeEnabled
                      }
                      libraryReturnUrl={this.props.libraryReturnUrl}
                      UIOptions={this.props.UIOptions}
                      focusContainer={this.focusContainer}
                      library={this.library}
                      id={this.id}
                      onImageAction={this.onImageAction}
                      renderWelcomeScreen={
                        !this.state.isLoading &&
                        this.state.showWelcomeScreen &&
                        this.state.activeTool.type === "selection" &&
                        !this.scene.getElementsIncludingDeleted().length
                      }
                    >
                      {this.props.children}
                    </LayerUI>
                    <div className="excalidraw-textEditorContainer" />
                    <div className="excalidraw-contextMenuContainer" />
                    {selectedElement.length === 1 &&
                      !this.state.contextMenu &&
                      this.state.showHyperlinkPopup && (
                        <Hyperlink
                          key={selectedElement[0].id}
                          element={selectedElement[0]}
                          setAppState={this.setAppState}
                          onLinkOpen={this.props.onLinkOpen}
                        />
                      )}
                    {this.state.toast !== null && (
                      <Toast
                        message={this.state.toast.message}
                        onClose={() => this.setToast(null)}
                        duration={this.state.toast.duration}
                        closable={this.state.toast.closable}
                      />
                    )}
                    {this.state.contextMenu && (
                      <ContextMenu
                        items={this.state.contextMenu.items}
                        top={this.state.contextMenu.top}
                        left={this.state.contextMenu.left}
                        actionManager={this.actionManager}
                      />
                    )}
                    <main>{this.renderCanvas()}</main>
                  </ExcalidrawActionManagerContext.Provider>
                </ExcalidrawElementsContext.Provider>{" "}
              </ExcalidrawAppStateContext.Provider>
            </ExcalidrawSetAppStateContext.Provider>
          </DeviceContext.Provider>
        </ExcalidrawContainerContext.Provider>
      </div>
    );
  }

  public focusContainer: AppClassProperties["focusContainer"] = () => {
    if (this.props.autoFocus) {
      this.excalidrawContainerRef.current?.focus();
    }
  };

  public getSceneElementsIncludingDeleted = () => {
    return this.scene.getElementsIncludingDeleted();
  };

  public getSceneElements = () => {
    return this.scene.getNonDeletedElements();
  };

  private syncActionResult = withBatchedUpdates(
    (actionResult: ActionResult) => {
      if (this.unmounted || actionResult === false) {
        return;
      }

      let editingElement: AppState["editingElement"] | null = null;
      if (actionResult.elements) {
        actionResult.elements.forEach((element) => {
          if (
            this.state.editingElement?.id === element.id &&
            this.state.editingElement !== element &&
            isNonDeletedElement(element)
          ) {
            editingElement = element;
          }
        });
        this.scene.replaceAllElements(actionResult.elements);
        if (actionResult.commitToHistory) {
          this.history.resumeRecording();
        }
      }

      if (actionResult.files) {
        this.files = actionResult.replaceFiles
          ? actionResult.files
          : { ...this.files, ...actionResult.files };
        this.addNewImagesToImageCache();
      }

      if (actionResult.appState || editingElement || this.state.contextMenu) {
        if (actionResult.commitToHistory) {
          this.history.resumeRecording();
        }

        let viewModeEnabled = actionResult?.appState?.viewModeEnabled || false;
        let zenModeEnabled = actionResult?.appState?.zenModeEnabled || false;
        let gridSize = actionResult?.appState?.gridSize || null;
        const theme =
          actionResult?.appState?.theme || this.props.theme || THEME.LIGHT;
        let name = actionResult?.appState?.name ?? this.state.name;
        const errorMessage =
          actionResult?.appState?.errorMessage ?? this.state.errorMessage;
        if (typeof this.props.viewModeEnabled !== "undefined") {
          viewModeEnabled = this.props.viewModeEnabled;
        }

        if (typeof this.props.zenModeEnabled !== "undefined") {
          zenModeEnabled = this.props.zenModeEnabled;
        }

        if (typeof this.props.gridModeEnabled !== "undefined") {
          gridSize = this.props.gridModeEnabled ? GRID_SIZE : null;
        }

        if (typeof this.props.name !== "undefined") {
          name = this.props.name;
        }
        this.setState(
          (state) => {
            // using Object.assign instead of spread to fool TS 4.2.2+ into
            // regarding the resulting type as not containing undefined
            // (which the following expression will never contain)
            return Object.assign(actionResult.appState || {}, {
              // NOTE this will prevent opening context menu using an action
              // or programmatically from the host, so it will need to be
              // rewritten later
              contextMenu: null,
              editingElement:
                editingElement || actionResult.appState?.editingElement || null,
              viewModeEnabled,
              zenModeEnabled,
              gridSize,
              theme,
              name,
              errorMessage,
            });
          },
          () => {
            if (actionResult.syncHistory) {
              this.history.setCurrentState(
                this.state,
                this.scene.getElementsIncludingDeleted(),
              );
            }
          },
        );
      }
    },
  );

  // Lifecycle

  private onBlur = withBatchedUpdates(() => {
    isHoldingSpace = false;
    this.setState({ isBindingEnabled: true });
  });

  private onUnload = () => {
    this.onBlur();
  };

  private disableEvent: EventListener = (event) => {
    event.preventDefault();
  };

  private resetHistory = () => {
    this.history.clear();
  };

  /**
   * Resets scene & history.
   * ! Do not use to clear scene user action !
   */
  private resetScene = withBatchedUpdates(
    (opts?: { resetLoadingState: boolean }) => {
      this.scene.replaceAllElements([]);
      this.setState((state) => ({
        ...getDefaultAppState(),
        isLoading: opts?.resetLoadingState ? false : state.isLoading,
        theme: this.state.theme,
      }));
      this.resetHistory();
    },
  );

  private initializeScene = async () => {
    if ("launchQueue" in window && "LaunchParams" in window) {
      (window as any).launchQueue.setConsumer(
        async (launchParams: { files: any[] }) => {
          if (!launchParams.files.length) {
            return;
          }
          const fileHandle = launchParams.files[0];
          const blob: Blob = await fileHandle.getFile();
          this.loadFileToCanvas(
            new File([blob], blob.name || "", { type: blob.type }),
            fileHandle,
          );
        },
      );
    }

    if (this.props.theme) {
      this.setState({ theme: this.props.theme });
    }
    if (!this.state.isLoading) {
      this.setState({ isLoading: true });
    }
    let initialData = null;
    try {
      initialData = (await this.props.initialData) || null;
      if (initialData?.libraryItems) {
        this.library
          .updateLibrary({
            libraryItems: initialData.libraryItems,
            merge: true,
          })
          .catch((error) => {
            console.error(error);
          });
      }
    } catch (error: any) {
      console.error(error);
      initialData = {
        appState: {
          errorMessage:
            error.message ||
            "Encountered an error during importing or restoring scene data",
        },
      };
    }
    const scene = restore(initialData, null, null, { repairBindings: true });
    scene.appState = {
      ...scene.appState,
      theme: this.props.theme || scene.appState.theme,
      // we're falling back to current (pre-init) state when deciding
      // whether to open the library, to handle a case where we
      // update the state outside of initialData (e.g. when loading the app
      // with a library install link, which should auto-open the library)
      openSidebar: scene.appState?.openSidebar || this.state.openSidebar,
      activeTool:
        scene.appState.activeTool.type === "image"
          ? { ...scene.appState.activeTool, type: "selection" }
          : scene.appState.activeTool,
      isLoading: false,
      toast: this.state.toast,
    };
    if (initialData?.scrollToContent) {
      scene.appState = {
        ...scene.appState,
        ...calculateScrollCenter(
          scene.elements,
          {
            ...scene.appState,
            width: this.state.width,
            height: this.state.height,
            offsetTop: this.state.offsetTop,
            offsetLeft: this.state.offsetLeft,
          },
          null,
        ),
      };
    }
    // FontFaceSet loadingdone event we listen on may not always fire
    // (looking at you Safari), so on init we manually load fonts for current
    // text elements on canvas, and rerender them once done. This also
    // seems faster even in browsers that do fire the loadingdone event.
    this.fonts.loadFontsForElements(scene.elements);

    this.resetHistory();
    this.syncActionResult({
      ...scene,
      commitToHistory: true,
    });
  };

  private refreshDeviceState = (container: HTMLDivElement) => {
    const { width, height } = container.getBoundingClientRect();
    const sidebarBreakpoint =
      this.props.UIOptions.dockedSidebarBreakpoint != null
        ? this.props.UIOptions.dockedSidebarBreakpoint
        : MQ_RIGHT_SIDEBAR_MIN_WIDTH;
    this.device = updateObject(this.device, {
      isSmScreen: width < MQ_SM_MAX_WIDTH,
      isMobile:
        width < MQ_MAX_WIDTH_PORTRAIT ||
        (height < MQ_MAX_HEIGHT_LANDSCAPE && width < MQ_MAX_WIDTH_LANDSCAPE),
      canDeviceFitSidebar: width > sidebarBreakpoint,
    });
  };

  public async componentDidMount() {
    this.unmounted = false;
    this.excalidrawContainerValue.container =
      this.excalidrawContainerRef.current;

    if (
      process.env.NODE_ENV === ENV.TEST ||
      process.env.NODE_ENV === ENV.DEVELOPMENT
    ) {
      const setState = this.setState.bind(this);
      Object.defineProperties(window.h, {
        state: {
          configurable: true,
          get: () => {
            return this.state;
          },
        },
        setState: {
          configurable: true,
          value: (...args: Parameters<typeof setState>) => {
            return this.setState(...args);
          },
        },
        app: {
          configurable: true,
          value: this,
        },
        history: {
          configurable: true,
          value: this.history,
        },
      });
    }

    this.scene.addCallback(this.onSceneUpdated);
    this.addEventListeners();

    if (this.excalidrawContainerRef.current) {
      this.focusContainer();
    }

    if (
      this.excalidrawContainerRef.current &&
      // bounding rects don't work in tests so updating
      // the state on init would result in making the test enviro run
      // in mobile breakpoint (0 width/height), making everything fail
      process.env.NODE_ENV !== "test"
    ) {
      this.refreshDeviceState(this.excalidrawContainerRef.current);
    }

    if ("ResizeObserver" in window && this.excalidrawContainerRef?.current) {
      this.resizeObserver = new ResizeObserver(() => {
        THROTTLE_NEXT_RENDER = false;
        // recompute device dimensions state
        // ---------------------------------------------------------------------
        this.refreshDeviceState(this.excalidrawContainerRef.current!);
        // refresh offsets
        // ---------------------------------------------------------------------
        this.updateDOMRect();
      });
      this.resizeObserver?.observe(this.excalidrawContainerRef.current);
    } else if (window.matchMedia) {
      const mdScreenQuery = window.matchMedia(
        `(max-width: ${MQ_MAX_WIDTH_PORTRAIT}px), (max-height: ${MQ_MAX_HEIGHT_LANDSCAPE}px) and (max-width: ${MQ_MAX_WIDTH_LANDSCAPE}px)`,
      );
      const smScreenQuery = window.matchMedia(
        `(max-width: ${MQ_SM_MAX_WIDTH}px)`,
      );
      const canDeviceFitSidebarMediaQuery = window.matchMedia(
        `(min-width: ${
          // NOTE this won't update if a different breakpoint is supplied
          // after mount
          this.props.UIOptions.dockedSidebarBreakpoint != null
            ? this.props.UIOptions.dockedSidebarBreakpoint
            : MQ_RIGHT_SIDEBAR_MIN_WIDTH
        }px)`,
      );
      const handler = () => {
        this.excalidrawContainerRef.current!.getBoundingClientRect();
        this.device = updateObject(this.device, {
          isSmScreen: smScreenQuery.matches,
          isMobile: mdScreenQuery.matches,
          canDeviceFitSidebar: canDeviceFitSidebarMediaQuery.matches,
        });
      };
      mdScreenQuery.addListener(handler);
      this.detachIsMobileMqHandler = () =>
        mdScreenQuery.removeListener(handler);
    }

    const searchParams = new URLSearchParams(window.location.search.slice(1));

    if (searchParams.has("web-share-target")) {
      // Obtain a file that was shared via the Web Share Target API.
      this.restoreFileFromShare();
    } else {
      this.updateDOMRect(this.initializeScene);
    }

    // note that this check seems to always pass in localhost
    if (isBrave() && !isMeasureTextSupported()) {
      this.setState({
        errorMessage: <BraveMeasureTextError />,
      });
    }
  }

  public componentWillUnmount() {
    this.files = {};
    this.imageCache.clear();
    this.resizeObserver?.disconnect();
    this.unmounted = true;
    this.removeEventListeners();
    this.scene.destroy();
    clearTimeout(touchTimeout);
    touchTimeout = 0;
  }

  private onResize = withBatchedUpdates(() => {
    this.scene
      .getElementsIncludingDeleted()
      .forEach((element) => invalidateShapeForElement(element));
    this.setState({});
  });

  private removeEventListeners() {
    document.removeEventListener(EVENT.POINTER_UP, this.removePointer);
    document.removeEventListener(EVENT.COPY, this.onCopy);
    document.removeEventListener(EVENT.PASTE, this.pasteFromClipboard);
    document.removeEventListener(EVENT.CUT, this.onCut);
    this.excalidrawContainerRef.current?.removeEventListener(
      EVENT.WHEEL,
      this.onWheel,
    );
    this.nearestScrollableContainer?.removeEventListener(
      EVENT.SCROLL,
      this.onScroll,
    );
    document.removeEventListener(EVENT.KEYDOWN, this.onKeyDown, false);
    document.removeEventListener(
      EVENT.MOUSE_MOVE,
      this.updateCurrentCursorPosition,
      false,
    );
    document.removeEventListener(EVENT.KEYUP, this.onKeyUp);
    window.removeEventListener(EVENT.RESIZE, this.onResize, false);
    window.removeEventListener(EVENT.UNLOAD, this.onUnload, false);
    window.removeEventListener(EVENT.BLUR, this.onBlur, false);
    this.excalidrawContainerRef.current?.removeEventListener(
      EVENT.DRAG_OVER,
      this.disableEvent,
      false,
    );
    this.excalidrawContainerRef.current?.removeEventListener(
      EVENT.DROP,
      this.disableEvent,
      false,
    );

    document.removeEventListener(
      EVENT.GESTURE_START,
      this.onGestureStart as any,
      false,
    );
    document.removeEventListener(
      EVENT.GESTURE_CHANGE,
      this.onGestureChange as any,
      false,
    );
    document.removeEventListener(
      EVENT.GESTURE_END,
      this.onGestureEnd as any,
      false,
    );

    this.detachIsMobileMqHandler?.();
  }

  private addEventListeners() {
    this.removeEventListeners();
    document.addEventListener(EVENT.POINTER_UP, this.removePointer); // #3553
    document.addEventListener(EVENT.COPY, this.onCopy);
    this.excalidrawContainerRef.current?.addEventListener(
      EVENT.WHEEL,
      this.onWheel,
      { passive: false },
    );

    if (this.props.handleKeyboardGlobally) {
      document.addEventListener(EVENT.KEYDOWN, this.onKeyDown, false);
    }
    document.addEventListener(EVENT.KEYUP, this.onKeyUp, { passive: true });
    document.addEventListener(
      EVENT.MOUSE_MOVE,
      this.updateCurrentCursorPosition,
    );
    // rerender text elements on font load to fix #637 && #1553
    document.fonts?.addEventListener?.("loadingdone", (event) => {
      const loadedFontFaces = (event as FontFaceSetLoadEvent).fontfaces;
      this.fonts.onFontsLoaded(loadedFontFaces);
    });

    // Safari-only desktop pinch zoom
    document.addEventListener(
      EVENT.GESTURE_START,
      this.onGestureStart as any,
      false,
    );
    document.addEventListener(
      EVENT.GESTURE_CHANGE,
      this.onGestureChange as any,
      false,
    );
    document.addEventListener(
      EVENT.GESTURE_END,
      this.onGestureEnd as any,
      false,
    );
    if (this.state.viewModeEnabled) {
      return;
    }

    document.addEventListener(EVENT.PASTE, this.pasteFromClipboard);
    document.addEventListener(EVENT.CUT, this.onCut);
    if (this.props.detectScroll) {
      this.nearestScrollableContainer = getNearestScrollableContainer(
        this.excalidrawContainerRef.current!,
      );
      this.nearestScrollableContainer.addEventListener(
        EVENT.SCROLL,
        this.onScroll,
      );
    }
    window.addEventListener(EVENT.RESIZE, this.onResize, false);
    window.addEventListener(EVENT.UNLOAD, this.onUnload, false);
    window.addEventListener(EVENT.BLUR, this.onBlur, false);
    this.excalidrawContainerRef.current?.addEventListener(
      EVENT.DRAG_OVER,
      this.disableEvent,
      false,
    );
    this.excalidrawContainerRef.current?.addEventListener(
      EVENT.DROP,
      this.disableEvent,
      false,
    );
  }

  componentDidUpdate(prevProps: AppProps, prevState: AppState) {
    if (
      !this.state.showWelcomeScreen &&
      !this.scene.getElementsIncludingDeleted().length
    ) {
      this.setState({ showWelcomeScreen: true });
    }

    if (
      this.excalidrawContainerRef.current &&
      prevProps.UIOptions.dockedSidebarBreakpoint !==
        this.props.UIOptions.dockedSidebarBreakpoint
    ) {
      this.refreshDeviceState(this.excalidrawContainerRef.current);
    }

    if (
      prevState.scrollX !== this.state.scrollX ||
      prevState.scrollY !== this.state.scrollY
    ) {
      this.props?.onScrollChange?.(this.state.scrollX, this.state.scrollY);
    }

    if (
      Object.keys(this.state.selectedElementIds).length &&
      isEraserActive(this.state)
    ) {
      this.setState({
        activeTool: updateActiveTool(this.state, { type: "selection" }),
      });
    }
    if (
      this.state.activeTool.type === "eraser" &&
      prevState.theme !== this.state.theme
    ) {
      setEraserCursor(this.canvas, this.state.theme);
    }
    // Hide hyperlink popup if shown when element type is not selection
    if (
      prevState.activeTool.type === "selection" &&
      this.state.activeTool.type !== "selection" &&
      this.state.showHyperlinkPopup
    ) {
      this.setState({ showHyperlinkPopup: false });
    }
    if (prevProps.langCode !== this.props.langCode) {
      this.updateLanguage();
    }

    if (prevProps.viewModeEnabled !== this.props.viewModeEnabled) {
      this.setState({ viewModeEnabled: !!this.props.viewModeEnabled });
    }

    if (prevState.viewModeEnabled !== this.state.viewModeEnabled) {
      this.addEventListeners();
      this.deselectElements();
    }

    if (prevProps.zenModeEnabled !== this.props.zenModeEnabled) {
      this.setState({ zenModeEnabled: !!this.props.zenModeEnabled });
    }

    if (prevProps.theme !== this.props.theme && this.props.theme) {
      this.setState({ theme: this.props.theme });
    }

    if (prevProps.gridModeEnabled !== this.props.gridModeEnabled) {
      this.setState({
        gridSize: this.props.gridModeEnabled ? GRID_SIZE : null,
      });
    }

    if (this.props.name && prevProps.name !== this.props.name) {
      this.setState({
        name: this.props.name,
      });
    }

    this.excalidrawContainerRef.current?.classList.toggle(
      "theme--dark",
      this.state.theme === "dark",
    );

    if (
      this.state.editingLinearElement &&
      !this.state.selectedElementIds[this.state.editingLinearElement.elementId]
    ) {
      // defer so that the commitToHistory flag isn't reset via current update
      setTimeout(() => {
        // execute only if the condition still holds when the deferred callback
        // executes (it can be scheduled multiple times depending on how
        // many times the component renders)
        this.state.editingLinearElement &&
          this.actionManager.executeAction(actionFinalize);
      });
    }

    if (
      this.state.selectedLinearElement &&
      !this.state.selectedElementIds[this.state.selectedLinearElement.elementId]
    ) {
      // To make sure `selectedLinearElement` is in sync with `selectedElementIds`, however this shouldn't be needed once
      // we have a single API to update `selectedElementIds`
      this.setState({ selectedLinearElement: null });
    }

    const { multiElement } = prevState;
    if (
      prevState.activeTool !== this.state.activeTool &&
      multiElement != null &&
      isBindingEnabled(this.state) &&
      isBindingElement(multiElement, false)
    ) {
      maybeBindLinearElement(
        multiElement,
        this.state,
        this.scene,
        tupleToCoors(
          LinearElementEditor.getPointAtIndexGlobalCoordinates(
            multiElement,
            -1,
          ),
        ),
      );
    }
    this.renderScene();
    this.history.record(this.state, this.scene.getElementsIncludingDeleted());

    // Do not notify consumers if we're still loading the scene. Among other
    // potential issues, this fixes a case where the tab isn't focused during
    // init, which would trigger onChange with empty elements, which would then
    // override whatever is in localStorage currently.
    if (!this.state.isLoading) {
      this.props.onChange?.(
        this.scene.getElementsIncludingDeleted(),
        this.state,
        this.files,
      );
    }
  }

  private renderScene = () => {
    const cursorButton: {
      [id: string]: string | undefined;
    } = {};
    const pointerViewportCoords: RenderConfig["remotePointerViewportCoords"] =
      {};
    const remoteSelectedElementIds: RenderConfig["remoteSelectedElementIds"] =
      {};
    const pointerUsernames: { [id: string]: string } = {};
    const pointerUserStates: { [id: string]: string } = {};
    this.state.collaborators.forEach((user, socketId) => {
      if (user.selectedElementIds) {
        for (const id of Object.keys(user.selectedElementIds)) {
          if (!(id in remoteSelectedElementIds)) {
            remoteSelectedElementIds[id] = [];
          }
          remoteSelectedElementIds[id].push(socketId);
        }
      }
      if (!user.pointer) {
        return;
      }
      if (user.username) {
        pointerUsernames[socketId] = user.username;
      }
      if (user.userState) {
        pointerUserStates[socketId] = user.userState;
      }
      pointerViewportCoords[socketId] = sceneCoordsToViewportCoords(
        {
          sceneX: user.pointer.x,
          sceneY: user.pointer.y,
        },
        this.state,
      );
      cursorButton[socketId] = user.button;
    });

    const renderingElements = this.scene
      .getNonDeletedElements()
      .filter((element) => {
        if (isImageElement(element)) {
          if (
            // not placed on canvas yet (but in elements array)
            this.state.pendingImageElementId === element.id
          ) {
            return false;
          }
        }
        // don't render text element that's being currently edited (it's
        // rendered on remote only)
        return (
          !this.state.editingElement ||
          this.state.editingElement.type !== "text" ||
          element.id !== this.state.editingElement.id
        );
      });

    const selectionColor = getComputedStyle(
      document.querySelector(".excalidraw")!,
    ).getPropertyValue("--color-selection");

    renderScene(
      {
        elements: renderingElements,
        appState: this.state,
        scale: window.devicePixelRatio,
        rc: this.rc!,
        canvas: this.canvas!,
        renderConfig: {
          selectionColor,
          scrollX: this.state.scrollX,
          scrollY: this.state.scrollY,
          viewBackgroundColor: this.state.viewBackgroundColor,
          zoom: this.state.zoom,
          remotePointerViewportCoords: pointerViewportCoords,
          remotePointerButton: cursorButton,
          remoteSelectedElementIds,
          remotePointerUsernames: pointerUsernames,
          remotePointerUserStates: pointerUserStates,
          shouldCacheIgnoreZoom: this.state.shouldCacheIgnoreZoom,
          theme: this.state.theme,
          imageCache: this.imageCache,
          isExporting: false,
          renderScrollbars: !this.device.isMobile,
        },
        callback: ({ atLeastOneVisibleElement, scrollBars }) => {
          if (scrollBars) {
            currentScrollBars = scrollBars;
          }
          const scrolledOutside =
            // hide when editing text
            isTextElement(this.state.editingElement)
              ? false
              : !atLeastOneVisibleElement && renderingElements.length > 0;
          if (this.state.scrolledOutside !== scrolledOutside) {
            this.setState({ scrolledOutside });
          }

          this.scheduleImageRefresh();
        },
      },
      THROTTLE_NEXT_RENDER && window.EXCALIDRAW_THROTTLE_RENDER === true,
    );

    if (!THROTTLE_NEXT_RENDER) {
      THROTTLE_NEXT_RENDER = true;
    }
  };

  private onScroll = debounce(() => {
    const { offsetTop, offsetLeft } = this.getCanvasOffsets();
    this.setState((state) => {
      if (state.offsetLeft === offsetLeft && state.offsetTop === offsetTop) {
        return null;
      }
      return { offsetTop, offsetLeft };
    });
  }, SCROLL_TIMEOUT);

  // Copy/paste

  private onCut = withBatchedUpdates((event: ClipboardEvent) => {
    const isExcalidrawActive = this.excalidrawContainerRef.current?.contains(
      document.activeElement,
    );
    if (!isExcalidrawActive || isWritableElement(event.target)) {
      return;
    }
    this.cutAll();
    event.preventDefault();
    event.stopPropagation();
  });

  private onCopy = withBatchedUpdates((event: ClipboardEvent) => {
    const isExcalidrawActive = this.excalidrawContainerRef.current?.contains(
      document.activeElement,
    );
    if (!isExcalidrawActive || isWritableElement(event.target)) {
      return;
    }
    this.copyAll();
    event.preventDefault();
    event.stopPropagation();
  });

  private cutAll = () => {
    this.actionManager.executeAction(actionCut, "keyboard");
  };

  private copyAll = () => {
    this.actionManager.executeAction(actionCopy, "keyboard");
  };

  private static resetTapTwice() {
    didTapTwice = false;
  }

  private onTapStart = (event: TouchEvent) => {
    // fix for Apple Pencil Scribble
    // On Android, preventing the event would disable contextMenu on tap-hold
    if (!isAndroid) {
      event.preventDefault();
    }

    if (!didTapTwice) {
      didTapTwice = true;
      clearTimeout(tappedTwiceTimer);
      tappedTwiceTimer = window.setTimeout(
        App.resetTapTwice,
        TAP_TWICE_TIMEOUT,
      );
      return;
    }
    // insert text only if we tapped twice with a single finger
    // event.touches.length === 1 will also prevent inserting text when user's zooming
    if (didTapTwice && event.touches.length === 1) {
      const [touch] = event.touches;
      // @ts-ignore
      this.handleCanvasDoubleClick({
        clientX: touch.clientX,
        clientY: touch.clientY,
      });
      didTapTwice = false;
      clearTimeout(tappedTwiceTimer);
    }
    if (isAndroid) {
      event.preventDefault();
    }

    if (event.touches.length === 2) {
      this.setState({
        selectedElementIds: {},
      });
    }
  };

  private onTapEnd = (event: TouchEvent) => {
    this.resetContextMenuTimer();
    if (event.touches.length > 0) {
      this.setState({
        previousSelectedElementIds: {},
        selectedElementIds: this.state.previousSelectedElementIds,
      });
    } else {
      gesture.pointers.clear();
    }
  };

  public pasteFromClipboard = withBatchedUpdates(
    async (event: ClipboardEvent | null) => {
      const isPlainPaste = !!(IS_PLAIN_PASTE && event);

      // #686
      const target = document.activeElement;
      const isExcalidrawActive =
        this.excalidrawContainerRef.current?.contains(target);
      if (event && !isExcalidrawActive) {
        return;
      }

      const elementUnderCursor = document.elementFromPoint(cursorX, cursorY);
      if (
        event &&
        (!(elementUnderCursor instanceof HTMLCanvasElement) ||
          isWritableElement(target))
      ) {
        return;
      }

      // must be called in the same frame (thus before any awaits) as the paste
      // event else some browsers (FF...) will clear the clipboardData
      // (something something security)
      let file = event?.clipboardData?.files[0];

      const data = await parseClipboard(event, isPlainPaste);

      if (!file && data.text && !isPlainPaste) {
        const string = data.text.trim();
        if (string.startsWith("<svg") && string.endsWith("</svg>")) {
          // ignore SVG validation/normalization which will be done during image
          // initialization
          file = SVGStringToFile(string);
        }
      }

      // prefer spreadsheet data over image file (MS Office/Libre Office)
      if (isSupportedImageFile(file) && !data.spreadsheet) {
        const { x: sceneX, y: sceneY } = viewportCoordsToSceneCoords(
          { clientX: cursorX, clientY: cursorY },
          this.state,
        );

        const imageElement = this.createImageElement({ sceneX, sceneY });
        this.insertImageElement(imageElement, file);
        this.initializeImageDimensions(imageElement);
        this.setState({ selectedElementIds: { [imageElement.id]: true } });

        return;
      }

      if (this.props.onPaste) {
        try {
          if ((await this.props.onPaste(data, event)) === false) {
            return;
          }
        } catch (error: any) {
          console.error(error);
        }
      }

      if (data.errorMessage) {
        this.setState({ errorMessage: data.errorMessage });
      } else if (data.spreadsheet && !isPlainPaste) {
        this.setState({
          pasteDialog: {
            data: data.spreadsheet,
            shown: true,
          },
        });
      } else if (data.elements) {
        // TODO remove formatting from elements if isPlainPaste
        this.addElementsFromPasteOrLibrary({
          elements: data.elements,
          files: data.files || null,
          position: "cursor",
        });
      } else if (data.text) {
        this.addTextFromPaste(data.text, isPlainPaste);
      }
      this.setActiveTool({ type: "selection" });
      event?.preventDefault();
    },
  );

  private addElementsFromPasteOrLibrary = (opts: {
    elements: readonly ExcalidrawElement[];
    files: BinaryFiles | null;
    position: { clientX: number; clientY: number } | "cursor" | "center";
  }) => {
    const elements = restoreElements(opts.elements, null);
    const [minX, minY, maxX, maxY] = getCommonBounds(elements);

    const elementsCenterX = distance(minX, maxX) / 2;
    const elementsCenterY = distance(minY, maxY) / 2;

    const clientX =
      typeof opts.position === "object"
        ? opts.position.clientX
        : opts.position === "cursor"
        ? cursorX
        : this.state.width / 2 + this.state.offsetLeft;
    const clientY =
      typeof opts.position === "object"
        ? opts.position.clientY
        : opts.position === "cursor"
        ? cursorY
        : this.state.height / 2 + this.state.offsetTop;

    const { x, y } = viewportCoordsToSceneCoords(
      { clientX, clientY },
      this.state,
    );

    const dx = x - elementsCenterX;
    const dy = y - elementsCenterY;
    const groupIdMap = new Map();

    const [gridX, gridY] = getGridPoint(dx, dy, this.state.gridSize);

    const oldIdToDuplicatedId = new Map();
    const newElements = elements.map((element) => {
      const newElement = duplicateElement(
        this.state.editingGroupId,
        groupIdMap,
        element,
        {
          x: element.x + gridX - minX,
          y: element.y + gridY - minY,
        },
      );
      oldIdToDuplicatedId.set(element.id, newElement.id);
      return newElement;
    });

    bindTextToShapeAfterDuplication(newElements, elements, oldIdToDuplicatedId);
    const nextElements = [
      ...this.scene.getElementsIncludingDeleted(),
      ...newElements,
    ];
    fixBindingsAfterDuplication(nextElements, elements, oldIdToDuplicatedId);

    if (opts.files) {
      this.files = { ...this.files, ...opts.files };
    }

    this.scene.replaceAllElements(nextElements);

    newElements.forEach((newElement) => {
      if (isTextElement(newElement) && isBoundToContainer(newElement)) {
        const container = getContainerElement(newElement);
        redrawTextBoundingBox(newElement, container);
      }
    });

    this.history.resumeRecording();

    this.setState(
      selectGroupsForSelectedElements(
        {
          ...this.state,
          // keep sidebar (presumably the library) open if it's docked and
          // can fit.
          //
          // Note, we should close the sidebar only if we're dropping items
          // from library, not when pasting from clipboard. Alas.
          openSidebar:
            this.state.openSidebar &&
            this.device.canDeviceFitSidebar &&
            this.state.isSidebarDocked
              ? this.state.openSidebar
              : null,
          selectedElementIds: newElements.reduce(
            (acc: Record<ExcalidrawElement["id"], true>, element) => {
              if (!isBoundToContainer(element)) {
                acc[element.id] = true;
              }
              return acc;
            },
            {},
          ),
          selectedGroupIds: {},
        },
        this.scene.getNonDeletedElements(),
      ),
      () => {
        if (opts.files) {
          this.addNewImagesToImageCache();
        }
      },
    );
    this.setActiveTool({ type: "selection" });
  };

  private addTextFromPaste(text: string, isPlainPaste = false) {
    const { x, y } = viewportCoordsToSceneCoords(
      { clientX: cursorX, clientY: cursorY },
      this.state,
    );

    const textElementProps = {
      x,
      y,
      strokeColor: this.state.currentItemStrokeColor,
      backgroundColor: this.state.currentItemBackgroundColor,
      fillStyle: this.state.currentItemFillStyle,
      strokeWidth: this.state.currentItemStrokeWidth,
      strokeStyle: this.state.currentItemStrokeStyle,
      roundness: null,
      roughness: this.state.currentItemRoughness,
      opacity: this.state.currentItemOpacity,
      text,
      fontSize: this.state.currentItemFontSize,
      fontFamily: this.state.currentItemFontFamily,
      textAlign: this.state.currentItemTextAlign,
      verticalAlign: DEFAULT_VERTICAL_ALIGN,
      locked: false,
    };

    const LINE_GAP = 10;
    let currentY = y;

    const lines = isPlainPaste ? [text] : text.split("\n");
    const textElements = lines.reduce(
      (acc: ExcalidrawTextElement[], line, idx) => {
        const text = line.trim();

        const lineHeight = getDefaultLineHeight(textElementProps.fontFamily);
        if (text.length) {
          const element = newTextElement({
            ...textElementProps,
            x,
            y: currentY,
            text,
            lineHeight,
          });
          acc.push(element);
          currentY += element.height + LINE_GAP;
        } else {
          const prevLine = lines[idx - 1]?.trim();
          // add paragraph only if previous line was not empty, IOW don't add
          // more than one empty line
          if (prevLine) {
<<<<<<< HEAD
            const defaultLineHeight = getLineHeight(
              getFontString({
                fontSize: textElementProps.fontSize,
                fontFamily: textElementProps.fontFamily,
              }),
            );

            currentY += defaultLineHeight + LINE_GAP;
=======
            currentY +=
              getLineHeightInPx(textElementProps.fontSize, lineHeight) +
              LINE_GAP;
>>>>>>> 83383977
          }
        }

        return acc;
      },
      [],
    );

    if (textElements.length === 0) {
      return;
    }

    this.scene.replaceAllElements([
      ...this.scene.getElementsIncludingDeleted(),
      ...textElements,
    ]);

    this.setState({
      selectedElementIds: Object.fromEntries(
        textElements.map((el) => [el.id, true]),
      ),
    });

    if (
      !isPlainPaste &&
      textElements.length > 1 &&
      PLAIN_PASTE_TOAST_SHOWN === false &&
      !this.device.isMobile
    ) {
      this.setToast({
        message: t("toast.pasteAsSingleElement", {
          shortcut: getShortcutKey("CtrlOrCmd+Shift+V"),
        }),
        duration: 5000,
      });
      PLAIN_PASTE_TOAST_SHOWN = true;
    }

    this.history.resumeRecording();
  }

  setAppState: React.Component<any, AppState>["setState"] = (
    state,
    callback,
  ) => {
    this.setState(state, callback);
  };

  removePointer = (event: React.PointerEvent<HTMLElement> | PointerEvent) => {
    if (touchTimeout) {
      this.resetContextMenuTimer();
    }

    gesture.pointers.delete(event.pointerId);
  };

  toggleLock = (source: "keyboard" | "ui" = "ui") => {
    if (!this.state.activeTool.locked) {
      trackEvent(
        "toolbar",
        "toggleLock",
        `${source} (${this.device.isMobile ? "mobile" : "desktop"})`,
      );
    }
    this.setState((prevState) => {
      return {
        activeTool: {
          ...prevState.activeTool,
          ...updateActiveTool(
            this.state,
            prevState.activeTool.locked
              ? { type: "selection" }
              : prevState.activeTool,
          ),
          locked: !prevState.activeTool.locked,
        },
      };
    });
  };

  togglePenMode = () => {
    this.setState((prevState) => {
      return {
        penMode: !prevState.penMode,
      };
    });
  };

  onHandToolToggle = () => {
    this.actionManager.executeAction(actionToggleHandTool);
  };

  scrollToContent = (
    target:
      | ExcalidrawElement
      | readonly ExcalidrawElement[] = this.scene.getNonDeletedElements(),
  ) => {
    this.setState({
      ...calculateScrollCenter(
        Array.isArray(target) ? target : [target],
        this.state,
        this.canvas,
      ),
    });
  };

  setToast = (
    toast: {
      message: string;
      closable?: boolean;
      duration?: number;
    } | null,
  ) => {
    this.setState({ toast });
  };

  restoreFileFromShare = async () => {
    try {
      const webShareTargetCache = await caches.open("web-share-target");

      const response = await webShareTargetCache.match("shared-file");
      if (response) {
        const blob = await response.blob();
        const file = new File([blob], blob.name || "", { type: blob.type });
        this.loadFileToCanvas(file, null);
        await webShareTargetCache.delete("shared-file");
        window.history.replaceState(null, APP_NAME, window.location.pathname);
      }
    } catch (error: any) {
      this.setState({ errorMessage: error.message });
    }
  };

  /** adds supplied files to existing files in the appState */
  public addFiles: ExcalidrawImperativeAPI["addFiles"] = withBatchedUpdates(
    (files) => {
      const filesMap = files.reduce((acc, fileData) => {
        acc.set(fileData.id, fileData);
        return acc;
      }, new Map<FileId, BinaryFileData>());

      this.files = { ...this.files, ...Object.fromEntries(filesMap) };

      this.scene.getNonDeletedElements().forEach((element) => {
        if (
          isInitializedImageElement(element) &&
          filesMap.has(element.fileId)
        ) {
          this.imageCache.delete(element.fileId);
          invalidateShapeForElement(element);
        }
      });
      this.scene.informMutation();

      this.addNewImagesToImageCache();
    },
  );

  public updateScene = withBatchedUpdates(
    <K extends keyof AppState>(sceneData: {
      elements?: SceneData["elements"];
      appState?: Pick<AppState, K> | null;
      collaborators?: SceneData["collaborators"];
      commitToHistory?: SceneData["commitToHistory"];
    }) => {
      if (sceneData.commitToHistory) {
        this.history.resumeRecording();
      }

      if (sceneData.appState) {
        this.setState(sceneData.appState);
      }

      if (sceneData.elements) {
        this.scene.replaceAllElements(sceneData.elements);
      }

      if (sceneData.collaborators) {
        this.setState({ collaborators: sceneData.collaborators });
      }
    },
  );

  private onSceneUpdated = () => {
    this.setState({});
  };

  /**
   * @returns whether the menu was toggled on or off
   */
  public toggleMenu = (
    type: "library" | "customSidebar",
    force?: boolean,
  ): boolean => {
    if (type === "customSidebar" && !this.props.renderSidebar) {
      console.warn(
        `attempting to toggle "customSidebar", but no "props.renderSidebar" is defined`,
      );
      return false;
    }

    if (type === "library" || type === "customSidebar") {
      let nextValue;
      if (force === undefined) {
        nextValue = this.state.openSidebar === type ? null : type;
      } else {
        nextValue = force ? type : null;
      }
      this.setState({ openSidebar: nextValue });

      return !!nextValue;
    }

    return false;
  };

  private updateCurrentCursorPosition = withBatchedUpdates(
    (event: MouseEvent) => {
      cursorX = event.clientX;
      cursorY = event.clientY;
    },
  );

  // Input handling
  private onKeyDown = withBatchedUpdates(
    (event: React.KeyboardEvent | KeyboardEvent) => {
      // normalize `event.key` when CapsLock is pressed #2372

      if (
        "Proxy" in window &&
        ((!event.shiftKey && /^[A-Z]$/.test(event.key)) ||
          (event.shiftKey && /^[a-z]$/.test(event.key)))
      ) {
        event = new Proxy(event, {
          get(ev: any, prop) {
            const value = ev[prop];
            if (typeof value === "function") {
              // fix for Proxies hijacking `this`
              return value.bind(ev);
            }
            return prop === "key"
              ? // CapsLock inverts capitalization based on ShiftKey, so invert
                // it back
                event.shiftKey
                ? ev.key.toUpperCase()
                : ev.key.toLowerCase()
              : value;
          },
        });
      }

      if (event[KEYS.CTRL_OR_CMD] && event.key.toLowerCase() === KEYS.V) {
        IS_PLAIN_PASTE = event.shiftKey;
        clearTimeout(IS_PLAIN_PASTE_TIMER);
        // reset (100ms to be safe that we it runs after the ensuing
        // paste event). Though, technically unnecessary to reset since we
        // (re)set the flag before each paste event.
        IS_PLAIN_PASTE_TIMER = window.setTimeout(() => {
          IS_PLAIN_PASTE = false;
        }, 100);
      }

      // prevent browser zoom in input fields
      if (event[KEYS.CTRL_OR_CMD] && isWritableElement(event.target)) {
        if (event.code === CODES.MINUS || event.code === CODES.EQUAL) {
          event.preventDefault();
          return;
        }
      }

      // bail if
      if (
        // inside an input
        (isWritableElement(event.target) &&
          // unless pressing escape (finalize action)
          event.key !== KEYS.ESCAPE) ||
        // or unless using arrows (to move between buttons)
        (isArrowKey(event.key) && isInputLike(event.target))
      ) {
        return;
      }

      if (event.key === KEYS.QUESTION_MARK) {
        this.setState({
          openDialog: "help",
        });
        return;
      } else if (
        event.key.toLowerCase() === KEYS.E &&
        event.shiftKey &&
        event[KEYS.CTRL_OR_CMD]
      ) {
        this.setState({ openDialog: "imageExport" });
        return;
      }

      if (event.key === KEYS.PAGE_UP || event.key === KEYS.PAGE_DOWN) {
        let offset =
          (event.shiftKey ? this.state.width : this.state.height) /
          this.state.zoom.value;
        if (event.key === KEYS.PAGE_DOWN) {
          offset = -offset;
        }
        if (event.shiftKey) {
          this.setState((state) => ({ scrollX: state.scrollX + offset }));
        } else {
          this.setState((state) => ({ scrollY: state.scrollY + offset }));
        }
      }

      if (this.actionManager.handleKeyDown(event)) {
        return;
      }

      if (this.state.viewModeEnabled) {
        return;
      }

      if (event[KEYS.CTRL_OR_CMD] && this.state.isBindingEnabled) {
        this.setState({ isBindingEnabled: false });
      }

      if (isArrowKey(event.key)) {
        const step =
          (this.state.gridSize &&
            (event.shiftKey
              ? ELEMENT_TRANSLATE_AMOUNT
              : this.state.gridSize)) ||
          (event.shiftKey
            ? ELEMENT_SHIFT_TRANSLATE_AMOUNT
            : ELEMENT_TRANSLATE_AMOUNT);

        let offsetX = 0;
        let offsetY = 0;

        if (event.key === KEYS.ARROW_LEFT) {
          offsetX = -step;
        } else if (event.key === KEYS.ARROW_RIGHT) {
          offsetX = step;
        } else if (event.key === KEYS.ARROW_UP) {
          offsetY = -step;
        } else if (event.key === KEYS.ARROW_DOWN) {
          offsetY = step;
        }

        const selectedElements = getSelectedElements(
          this.scene.getNonDeletedElements(),
          this.state,
          true,
        );

        selectedElements.forEach((element) => {
          mutateElement(element, {
            x: element.x + offsetX,
            y: element.y + offsetY,
          });

          updateBoundElements(element, {
            simultaneouslyUpdated: selectedElements,
          });
        });

        this.maybeSuggestBindingForAll(selectedElements);

        event.preventDefault();
      } else if (event.key === KEYS.ENTER) {
        const selectedElements = getSelectedElements(
          this.scene.getNonDeletedElements(),
          this.state,
        );
        if (selectedElements.length === 1) {
          const selectedElement = selectedElements[0];
          if (event[KEYS.CTRL_OR_CMD]) {
            if (isLinearElement(selectedElement)) {
              if (
                !this.state.editingLinearElement ||
                this.state.editingLinearElement.elementId !==
                  selectedElements[0].id
              ) {
                this.history.resumeRecording();
                this.setState({
                  editingLinearElement: new LinearElementEditor(
                    selectedElement,
                    this.scene,
                  ),
                });
              }
            }
          } else if (
            isTextElement(selectedElement) ||
            isValidTextContainer(selectedElement)
          ) {
            let container;
            if (!isTextElement(selectedElement)) {
              container = selectedElement as ExcalidrawTextContainer;
            }
            const midPoint = getContainerCenter(selectedElement, this.state);
            const sceneX = midPoint.x;
            const sceneY = midPoint.y;
            this.startTextEditing({
              sceneX,
              sceneY,
              container,
            });
            event.preventDefault();
            return;
          }
        }
      } else if (
        !event.ctrlKey &&
        !event.altKey &&
        !event.metaKey &&
        this.state.draggingElement === null
      ) {
        const shape = findShapeByKey(event.key);
        if (shape) {
          if (this.state.activeTool.type !== shape) {
            trackEvent(
              "toolbar",
              shape,
              `keyboard (${this.device.isMobile ? "mobile" : "desktop"})`,
            );
          }
          this.setActiveTool({ type: shape });
          event.stopPropagation();
        } else if (event.key === KEYS.Q) {
          this.toggleLock("keyboard");
          event.stopPropagation();
        }
      }
      if (event.key === KEYS.SPACE && gesture.pointers.size === 0) {
        isHoldingSpace = true;
        setCursor(this.canvas, CURSOR_TYPE.GRAB);
        event.preventDefault();
      }

      if (
        (event.key === KEYS.G || event.key === KEYS.S) &&
        !event.altKey &&
        !event[KEYS.CTRL_OR_CMD]
      ) {
        const selectedElements = getSelectedElements(
          this.scene.getNonDeletedElements(),
          this.state,
        );
        if (
          this.state.activeTool.type === "selection" &&
          !selectedElements.length
        ) {
          return;
        }

        if (
          event.key === KEYS.G &&
          (hasBackground(this.state.activeTool.type) ||
            selectedElements.some((element) => hasBackground(element.type)))
        ) {
          this.setState({ openPopup: "backgroundColorPicker" });
          event.stopPropagation();
        }
        if (event.key === KEYS.S) {
          this.setState({ openPopup: "strokeColorPicker" });
          event.stopPropagation();
        }
      }

      if (
        event[KEYS.CTRL_OR_CMD] &&
        (event.key === KEYS.BACKSPACE || event.key === KEYS.DELETE)
      ) {
        jotaiStore.set(activeConfirmDialogAtom, "clearCanvas");
      }
    },
  );

  private onWheel = withBatchedUpdates((event: WheelEvent) => {
    // prevent browser pinch zoom on DOM elements
    if (!(event.target instanceof HTMLCanvasElement) && event.ctrlKey) {
      event.preventDefault();
    }
  });

  private onKeyUp = withBatchedUpdates((event: KeyboardEvent) => {
    if (event.key === KEYS.SPACE) {
      if (this.state.viewModeEnabled) {
        setCursor(this.canvas, CURSOR_TYPE.GRAB);
      } else if (this.state.activeTool.type === "selection") {
        resetCursor(this.canvas);
      } else {
        setCursorForShape(this.canvas, this.state);
        this.setState({
          selectedElementIds: {},
          selectedGroupIds: {},
          editingGroupId: null,
        });
      }
      isHoldingSpace = false;
    }
    if (!event[KEYS.CTRL_OR_CMD] && !this.state.isBindingEnabled) {
      this.setState({ isBindingEnabled: true });
    }
    if (isArrowKey(event.key)) {
      const selectedElements = getSelectedElements(
        this.scene.getNonDeletedElements(),
        this.state,
      );
      isBindingEnabled(this.state)
        ? bindOrUnbindSelectedElements(selectedElements)
        : unbindLinearElements(selectedElements);
      this.setState({ suggestedBindings: [] });
    }
  });

  private setActiveTool = (
    tool:
      | { type: typeof SHAPES[number]["value"] | "eraser" | "hand" }
      | { type: "custom"; customType: string },
  ) => {
    const nextActiveTool = updateActiveTool(this.state, tool);
    if (nextActiveTool.type === "hand") {
      setCursor(this.canvas, CURSOR_TYPE.GRAB);
    } else if (!isHoldingSpace) {
      setCursorForShape(this.canvas, this.state);
    }
    if (isToolIcon(document.activeElement)) {
      this.focusContainer();
    }
    if (!isLinearElementType(nextActiveTool.type)) {
      this.setState({ suggestedBindings: [] });
    }
    if (nextActiveTool.type === "image") {
      this.onImageAction();
    }
    if (nextActiveTool.type !== "selection") {
      this.setState({
        activeTool: nextActiveTool,
        selectedElementIds: {},
        selectedGroupIds: {},
        editingGroupId: null,
      });
    } else {
      this.setState({ activeTool: nextActiveTool });
    }
  };

  private setCursor = (cursor: string) => {
    setCursor(this.canvas, cursor);
  };

  private resetCursor = () => {
    resetCursor(this.canvas);
  };
  /**
   * returns whether user is making a gesture with >= 2 fingers (points)
   * on o touch screen (not on a trackpad). Currently only relates to Darwin
   * (iOS/iPadOS,MacOS), but may work on other devices in the future if
   * GestureEvent is standardized.
   */
  private isTouchScreenMultiTouchGesture = () => {
    // we don't want to deselect when using trackpad, and multi-point gestures
    // only work on touch screens, so checking for >= pointers means we're on a
    // touchscreen
    return gesture.pointers.size >= 2;
  };

  // fires only on Safari
  private onGestureStart = withBatchedUpdates((event: GestureEvent) => {
    event.preventDefault();

    // we only want to deselect on touch screens because user may have selected
    // elements by mistake while zooming
    if (this.isTouchScreenMultiTouchGesture()) {
      this.setState({
        selectedElementIds: {},
      });
    }
    gesture.initialScale = this.state.zoom.value;
  });

  // fires only on Safari
  private onGestureChange = withBatchedUpdates((event: GestureEvent) => {
    event.preventDefault();

    // onGestureChange only has zoom factor but not the center.
    // If we're on iPad or iPhone, then we recognize multi-touch and will
    // zoom in at the right location in the touchmove handler
    // (handleCanvasPointerMove).
    //
    // On Macbook trackpad, we don't have those events so will zoom in at the
    // current location instead.
    //
    // As such, bail from this handler on touch devices.
    if (this.isTouchScreenMultiTouchGesture()) {
      return;
    }

    const initialScale = gesture.initialScale;
    if (initialScale) {
      this.setState((state) => ({
        ...getStateForZoom(
          {
            viewportX: cursorX,
            viewportY: cursorY,
            nextZoom: getNormalizedZoom(initialScale * event.scale),
          },
          state,
        ),
      }));
    }
  });

  // fires only on Safari
  private onGestureEnd = withBatchedUpdates((event: GestureEvent) => {
    event.preventDefault();
    // reselect elements only on touch screens (see onGestureStart)
    if (this.isTouchScreenMultiTouchGesture()) {
      this.setState({
        previousSelectedElementIds: {},
        selectedElementIds: this.state.previousSelectedElementIds,
      });
    }
    gesture.initialScale = null;
  });

  private handleTextWysiwyg(
    element: ExcalidrawTextElement,
    {
      isExistingElement = false,
    }: {
      isExistingElement?: boolean;
    },
  ) {
    const updateElement = (
      text: string,
      originalText: string,
      isDeleted: boolean,
    ) => {
      this.scene.replaceAllElements([
        ...this.scene.getElementsIncludingDeleted().map((_element) => {
          if (_element.id === element.id && isTextElement(_element)) {
            return updateTextElement(_element, {
              text,
              isDeleted,
              originalText,
            });
          }
          return _element;
        }),
      ]);
    };

    textWysiwyg({
      id: element.id,
      canvas: this.canvas,
      getViewportCoords: (x, y) => {
        const { x: viewportX, y: viewportY } = sceneCoordsToViewportCoords(
          {
            sceneX: x,
            sceneY: y,
          },
          this.state,
        );
        return [
          viewportX - this.state.offsetLeft,
          viewportY - this.state.offsetTop,
        ];
      },
      onChange: withBatchedUpdates((text) => {
        updateElement(text, text, false);
        if (isNonDeletedElement(element)) {
          updateBoundElements(element);
        }
      }),
      onSubmit: withBatchedUpdates(({ text, viaKeyboard, originalText }) => {
        const isDeleted = !text.trim();
        updateElement(text, originalText, isDeleted);
        // select the created text element only if submitting via keyboard
        // (when submitting via click it should act as signal to deselect)
        if (!isDeleted && viaKeyboard) {
          const elementIdToSelect = element.containerId
            ? element.containerId
            : element.id;
          this.setState((prevState) => ({
            selectedElementIds: {
              ...prevState.selectedElementIds,
              [elementIdToSelect]: true,
            },
          }));
        }
        if (isDeleted) {
          fixBindingsAfterDeletion(this.scene.getNonDeletedElements(), [
            element,
          ]);
        }
        if (!isDeleted || isExistingElement) {
          this.history.resumeRecording();
        }

        this.setState({
          draggingElement: null,
          editingElement: null,
        });
        if (this.state.activeTool.locked) {
          setCursorForShape(this.canvas, this.state);
        }

        this.focusContainer();
      }),
      element,
      excalidrawContainer: this.excalidrawContainerRef.current,
      app: this,
    });
    // deselect all other elements when inserting text
    this.deselectElements();

    // do an initial update to re-initialize element position since we were
    // modifying element's x/y for sake of editor (case: syncing to remote)
    updateElement(element.text, element.originalText, false);
  }

  private deselectElements() {
    this.setState({
      selectedElementIds: {},
      selectedGroupIds: {},
      editingGroupId: null,
    });
  }

  private getTextElementAtPosition(
    x: number,
    y: number,
  ): NonDeleted<ExcalidrawTextElement> | null {
    const element = this.getElementAtPosition(x, y, {
      includeBoundTextElement: true,
    });
    if (element && isTextElement(element) && !element.isDeleted) {
      return element;
    }
    return null;
  }

  private getElementAtPosition(
    x: number,
    y: number,
    opts?: {
      /** if true, returns the first selected element (with highest z-index)
        of all hit elements */
      preferSelected?: boolean;
      includeBoundTextElement?: boolean;
      includeLockedElements?: boolean;
    },
  ): NonDeleted<ExcalidrawElement> | null {
    const allHitElements = this.getElementsAtPosition(
      x,
      y,
      opts?.includeBoundTextElement,
      opts?.includeLockedElements,
    );
    if (allHitElements.length > 1) {
      if (opts?.preferSelected) {
        for (let index = allHitElements.length - 1; index > -1; index--) {
          if (this.state.selectedElementIds[allHitElements[index].id]) {
            return allHitElements[index];
          }
        }
      }
      const elementWithHighestZIndex =
        allHitElements[allHitElements.length - 1];
      // If we're hitting element with highest z-index only on its bounding box
      // while also hitting other element figure, the latter should be considered.
      return isHittingElementBoundingBoxWithoutHittingElement(
        elementWithHighestZIndex,
        this.state,
        x,
        y,
      )
        ? allHitElements[allHitElements.length - 2]
        : elementWithHighestZIndex;
    }
    if (allHitElements.length === 1) {
      return allHitElements[0];
    }
    return null;
  }

  private getElementsAtPosition(
    x: number,
    y: number,
    includeBoundTextElement: boolean = false,
    includeLockedElements: boolean = false,
  ): NonDeleted<ExcalidrawElement>[] {
    const elements =
      includeBoundTextElement && includeLockedElements
        ? this.scene.getNonDeletedElements()
        : this.scene
            .getNonDeletedElements()
            .filter(
              (element) =>
                (includeLockedElements || !element.locked) &&
                (includeBoundTextElement ||
                  !(isTextElement(element) && element.containerId)),
            );

    return getElementsAtPosition(elements, (element) =>
      hitTest(element, this.state, x, y),
    );
  }

  private startTextEditing = ({
    sceneX,
    sceneY,
    insertAtParentCenter = true,
    container,
  }: {
    /** X position to insert text at */
    sceneX: number;
    /** Y position to insert text at */
    sceneY: number;
    /** whether to attempt to insert at element center if applicable */
    insertAtParentCenter?: boolean;
    container?: ExcalidrawTextContainer | null;
  }) => {
    let shouldBindToContainer = false;

    let parentCenterPosition =
      insertAtParentCenter &&
      this.getTextWysiwygSnappedToCenterPosition(
        sceneX,
        sceneY,
        this.state,
        container,
      );
    if (container && parentCenterPosition) {
      shouldBindToContainer = true;
    }
    let existingTextElement: NonDeleted<ExcalidrawTextElement> | null = null;

    const selectedElements = getSelectedElements(
      this.scene.getNonDeletedElements(),
      this.state,
    );

    if (selectedElements.length === 1) {
      if (isTextElement(selectedElements[0])) {
        existingTextElement = selectedElements[0];
      } else if (container) {
        existingTextElement = getBoundTextElement(selectedElements[0]);
      } else {
        existingTextElement = this.getTextElementAtPosition(sceneX, sceneY);
      }
    } else {
      existingTextElement = this.getTextElementAtPosition(sceneX, sceneY);
    }

    const fontFamily =
      existingTextElement?.fontFamily || this.state.currentItemFontFamily;

    const lineHeight =
      existingTextElement?.lineHeight || getDefaultLineHeight(fontFamily);
    const fontSize = this.state.currentItemFontSize;

    if (
      !existingTextElement &&
      shouldBindToContainer &&
      container &&
      !isArrowElement(container)
    ) {
      const fontString = {
        fontSize,
        fontFamily,
      };
      const minWidth = getApproxMinLineWidth(
        getFontString(fontString),
        lineHeight,
      );
      const minHeight = getApproxMinLineHeight(fontSize, lineHeight);
      const containerDims = getContainerDims(container);
      const newHeight = Math.max(containerDims.height, minHeight);
      const newWidth = Math.max(containerDims.width, minWidth);
      mutateElement(container, { height: newHeight, width: newWidth });
      sceneX = container.x + newWidth / 2;
      sceneY = container.y + newHeight / 2;
      if (parentCenterPosition) {
        parentCenterPosition = this.getTextWysiwygSnappedToCenterPosition(
          sceneX,
          sceneY,
          this.state,
          container,
        );
      }
    }
    const element = existingTextElement
      ? existingTextElement
      : newTextElement({
          x: parentCenterPosition
            ? parentCenterPosition.elementCenterX
            : sceneX,
          y: parentCenterPosition
            ? parentCenterPosition.elementCenterY
            : sceneY,
          strokeColor: this.state.currentItemStrokeColor,
          backgroundColor: this.state.currentItemBackgroundColor,
          fillStyle: this.state.currentItemFillStyle,
          strokeWidth: this.state.currentItemStrokeWidth,
          strokeStyle: this.state.currentItemStrokeStyle,
          roughness: this.state.currentItemRoughness,
          opacity: this.state.currentItemOpacity,
          roundness: null,
          text: "",
          fontSize,
          fontFamily,
          textAlign: parentCenterPosition
            ? "center"
            : this.state.currentItemTextAlign,
          verticalAlign: parentCenterPosition
            ? VERTICAL_ALIGN.MIDDLE
            : DEFAULT_VERTICAL_ALIGN,
          containerId: shouldBindToContainer ? container?.id : undefined,
          groupIds: container?.groupIds ?? [],
          locked: false,
          lineHeight,
        });

    if (!existingTextElement && shouldBindToContainer && container) {
      mutateElement(container, {
        boundElements: (container.boundElements || []).concat({
          type: "text",
          id: element.id,
        }),
      });
    }
    this.setState({ editingElement: element });

    if (!existingTextElement) {
      if (container && shouldBindToContainer) {
        const containerIndex = this.scene.getElementIndex(container.id);
        this.scene.insertElementAtIndex(element, containerIndex + 1);
      } else {
        this.scene.replaceAllElements([
          ...this.scene.getElementsIncludingDeleted(),
          element,
        ]);
      }
    }

    this.setState({
      editingElement: element,
    });

    this.handleTextWysiwyg(element, {
      isExistingElement: !!existingTextElement,
    });
  };

  private handleCanvasDoubleClick = (
    event: React.MouseEvent<HTMLCanvasElement>,
  ) => {
    // case: double-clicking with arrow/line tool selected would both create
    // text and enter multiElement mode
    if (this.state.multiElement) {
      return;
    }
    // we should only be able to double click when mode is selection
    if (this.state.activeTool.type !== "selection") {
      return;
    }

    const selectedElements = getSelectedElements(
      this.scene.getNonDeletedElements(),
      this.state,
    );

    if (selectedElements.length === 1 && isLinearElement(selectedElements[0])) {
      if (
        event[KEYS.CTRL_OR_CMD] &&
        (!this.state.editingLinearElement ||
          this.state.editingLinearElement.elementId !== selectedElements[0].id)
      ) {
        this.history.resumeRecording();
        this.setState({
          editingLinearElement: new LinearElementEditor(
            selectedElements[0],
            this.scene,
          ),
        });
        return;
      } else if (
        this.state.editingLinearElement &&
        this.state.editingLinearElement.elementId === selectedElements[0].id
      ) {
        return;
      }
    }

    resetCursor(this.canvas);

    let { x: sceneX, y: sceneY } = viewportCoordsToSceneCoords(
      event,
      this.state,
    );

    const selectedGroupIds = getSelectedGroupIds(this.state);

    if (selectedGroupIds.length > 0) {
      const hitElement = this.getElementAtPosition(sceneX, sceneY);

      const selectedGroupId =
        hitElement &&
        getSelectedGroupIdForElement(hitElement, this.state.selectedGroupIds);

      if (selectedGroupId) {
        this.setState((prevState) =>
          selectGroupsForSelectedElements(
            {
              ...prevState,
              editingGroupId: selectedGroupId,
              selectedElementIds: { [hitElement!.id]: true },
              selectedGroupIds: {},
            },
            this.scene.getNonDeletedElements(),
          ),
        );
        return;
      }
    }

    resetCursor(this.canvas);
    if (!event[KEYS.CTRL_OR_CMD] && !this.state.viewModeEnabled) {
      const container = getTextBindableContainerAtPosition(
        this.scene.getNonDeletedElements(),
        this.state,
        sceneX,
        sceneY,
      );
      if (container) {
        if (
          hasBoundTextElement(container) ||
          !isTransparent(container.backgroundColor) ||
          isHittingElementNotConsideringBoundingBox(container, this.state, [
            sceneX,
            sceneY,
          ])
        ) {
          const midPoint = getContainerCenter(container, this.state);

          sceneX = midPoint.x;
          sceneY = midPoint.y;
        }
      }
      this.startTextEditing({
        sceneX,
        sceneY,
        insertAtParentCenter: !event.altKey,
        container,
      });
    }
  };

  private getElementLinkAtPosition = (
    scenePointer: Readonly<{ x: number; y: number }>,
    hitElement: NonDeletedExcalidrawElement | null,
  ): ExcalidrawElement | undefined => {
    // Reversing so we traverse the elements in decreasing order
    // of z-index
    const elements = this.scene.getNonDeletedElements().slice().reverse();
    let hitElementIndex = Infinity;

    return elements.find((element, index) => {
      if (hitElement && element.id === hitElement.id) {
        hitElementIndex = index;
      }
      return (
        element.link &&
        index <= hitElementIndex &&
        isPointHittingLinkIcon(
          element,
          this.state,
          [scenePointer.x, scenePointer.y],
          this.device.isMobile,
        )
      );
    });
  };

  private redirectToLink = (
    event: React.PointerEvent<HTMLCanvasElement>,
    isTouchScreen: boolean,
  ) => {
    const draggedDistance = distance2d(
      this.lastPointerDown!.clientX,
      this.lastPointerDown!.clientY,
      this.lastPointerUp!.clientX,
      this.lastPointerUp!.clientY,
    );
    if (
      !this.hitLinkElement ||
      // For touch screen allow dragging threshold else strict check
      (isTouchScreen && draggedDistance > DRAGGING_THRESHOLD) ||
      (!isTouchScreen && draggedDistance !== 0)
    ) {
      return;
    }
    const lastPointerDownCoords = viewportCoordsToSceneCoords(
      this.lastPointerDown!,
      this.state,
    );
    const lastPointerDownHittingLinkIcon = isPointHittingLinkIcon(
      this.hitLinkElement,
      this.state,
      [lastPointerDownCoords.x, lastPointerDownCoords.y],
      this.device.isMobile,
    );
    const lastPointerUpCoords = viewportCoordsToSceneCoords(
      this.lastPointerUp!,
      this.state,
    );
    const lastPointerUpHittingLinkIcon = isPointHittingLinkIcon(
      this.hitLinkElement,
      this.state,
      [lastPointerUpCoords.x, lastPointerUpCoords.y],
      this.device.isMobile,
    );
    if (lastPointerDownHittingLinkIcon && lastPointerUpHittingLinkIcon) {
      const url = this.hitLinkElement.link;
      if (url) {
        let customEvent;
        if (this.props.onLinkOpen) {
          customEvent = wrapEvent(EVENT.EXCALIDRAW_LINK, event.nativeEvent);
          this.props.onLinkOpen(this.hitLinkElement, customEvent);
        }
        if (!customEvent?.defaultPrevented) {
          const target = isLocalLink(url) ? "_self" : "_blank";
          const newWindow = window.open(undefined, target);
          // https://mathiasbynens.github.io/rel-noopener/
          if (newWindow) {
            newWindow.opener = null;
            newWindow.location = normalizeLink(url);
          }
        }
      }
    }
  };

  private handleCanvasPointerMove = (
    event: React.PointerEvent<HTMLCanvasElement>,
  ) => {
    this.savePointer(event.clientX, event.clientY, this.state.cursorButton);

    if (gesture.pointers.has(event.pointerId)) {
      gesture.pointers.set(event.pointerId, {
        x: event.clientX,
        y: event.clientY,
      });
    }

    const initialScale = gesture.initialScale;
    if (
      gesture.pointers.size === 2 &&
      gesture.lastCenter &&
      initialScale &&
      gesture.initialDistance
    ) {
      const center = getCenter(gesture.pointers);
      const deltaX = center.x - gesture.lastCenter.x;
      const deltaY = center.y - gesture.lastCenter.y;
      gesture.lastCenter = center;

      const distance = getDistance(Array.from(gesture.pointers.values()));
      const scaleFactor =
        this.state.activeTool.type === "freedraw" && this.state.penMode
          ? 1
          : distance / gesture.initialDistance;

      const nextZoom = scaleFactor
        ? getNormalizedZoom(initialScale * scaleFactor)
        : this.state.zoom.value;

      this.setState((state) => {
        const zoomState = getStateForZoom(
          {
            viewportX: center.x,
            viewportY: center.y,
            nextZoom,
          },
          state,
        );

        return {
          zoom: zoomState.zoom,
          scrollX: zoomState.scrollX + deltaX / nextZoom,
          scrollY: zoomState.scrollY + deltaY / nextZoom,
          shouldCacheIgnoreZoom: true,
        };
      });
      this.resetShouldCacheIgnoreZoomDebounced();
    } else {
      gesture.lastCenter =
        gesture.initialDistance =
        gesture.initialScale =
          null;
    }

    if (
      isHoldingSpace ||
      isPanning ||
      isDraggingScrollBar ||
      isHandToolActive(this.state)
    ) {
      return;
    }

    const isPointerOverScrollBars = isOverScrollBars(
      currentScrollBars,
      event.clientX - this.state.offsetLeft,
      event.clientY - this.state.offsetTop,
    );
    const isOverScrollBar = isPointerOverScrollBars.isOverEither;
    if (!this.state.draggingElement && !this.state.multiElement) {
      if (isOverScrollBar) {
        resetCursor(this.canvas);
      } else {
        setCursorForShape(this.canvas, this.state);
      }
    }

    const scenePointer = viewportCoordsToSceneCoords(event, this.state);
    const { x: scenePointerX, y: scenePointerY } = scenePointer;

    if (
      this.state.editingLinearElement &&
      !this.state.editingLinearElement.isDragging
    ) {
      const editingLinearElement = LinearElementEditor.handlePointerMove(
        event,
        scenePointerX,
        scenePointerY,
        this.state,
      );

      if (
        editingLinearElement &&
        editingLinearElement !== this.state.editingLinearElement
      ) {
        // Since we are reading from previous state which is not possible with
        // automatic batching in React 18 hence using flush sync to synchronously
        // update the state. Check https://github.com/excalidraw/excalidraw/pull/5508 for more details.
        flushSync(() => {
          this.setState({
            editingLinearElement,
          });
        });
      }
      if (editingLinearElement?.lastUncommittedPoint != null) {
        this.maybeSuggestBindingAtCursor(scenePointer);
      } else {
        // causes stack overflow if not sync
        flushSync(() => {
          this.setState({ suggestedBindings: [] });
        });
      }
    }

    if (isBindingElementType(this.state.activeTool.type)) {
      // Hovering with a selected tool or creating new linear element via click
      // and point
      const { draggingElement } = this.state;
      if (isBindingElement(draggingElement, false)) {
        this.maybeSuggestBindingsForLinearElementAtCoords(
          draggingElement,
          [scenePointer],
          this.state.startBoundElement,
        );
      } else {
        this.maybeSuggestBindingAtCursor(scenePointer);
      }
    }

    if (this.state.multiElement) {
      const { multiElement } = this.state;
      const { x: rx, y: ry } = multiElement;

      const { points, lastCommittedPoint } = multiElement;
      const lastPoint = points[points.length - 1];

      setCursorForShape(this.canvas, this.state);

      if (lastPoint === lastCommittedPoint) {
        // if we haven't yet created a temp point and we're beyond commit-zone
        // threshold, add a point
        if (
          distance2d(
            scenePointerX - rx,
            scenePointerY - ry,
            lastPoint[0],
            lastPoint[1],
          ) >= LINE_CONFIRM_THRESHOLD
        ) {
          mutateElement(multiElement, {
            points: [...points, [scenePointerX - rx, scenePointerY - ry]],
          });
        } else {
          setCursor(this.canvas, CURSOR_TYPE.POINTER);
          // in this branch, we're inside the commit zone, and no uncommitted
          // point exists. Thus do nothing (don't add/remove points).
        }
      } else if (
        points.length > 2 &&
        lastCommittedPoint &&
        distance2d(
          scenePointerX - rx,
          scenePointerY - ry,
          lastCommittedPoint[0],
          lastCommittedPoint[1],
        ) < LINE_CONFIRM_THRESHOLD
      ) {
        setCursor(this.canvas, CURSOR_TYPE.POINTER);
        mutateElement(multiElement, {
          points: points.slice(0, -1),
        });
      } else {
        const [gridX, gridY] = getGridPoint(
          scenePointerX,
          scenePointerY,
          this.state.gridSize,
        );

        const [lastCommittedX, lastCommittedY] =
          multiElement?.lastCommittedPoint ?? [0, 0];

        let dxFromLastCommitted = gridX - rx - lastCommittedX;
        let dyFromLastCommitted = gridY - ry - lastCommittedY;

        if (shouldRotateWithDiscreteAngle(event)) {
          ({ width: dxFromLastCommitted, height: dyFromLastCommitted } =
            getLockedLinearCursorAlignSize(
              // actual coordinate of the last committed point
              lastCommittedX + rx,
              lastCommittedY + ry,
              // cursor-grid coordinate
              gridX,
              gridY,
            ));
        }

        if (isPathALoop(points, this.state.zoom.value)) {
          setCursor(this.canvas, CURSOR_TYPE.POINTER);
        }
        // update last uncommitted point
        mutateElement(multiElement, {
          points: [
            ...points.slice(0, -1),
            [
              lastCommittedX + dxFromLastCommitted,
              lastCommittedY + dyFromLastCommitted,
            ],
          ],
        });
      }

      return;
    }

    const hasDeselectedButton = Boolean(event.buttons);
    if (
      hasDeselectedButton ||
      (this.state.activeTool.type !== "selection" &&
        this.state.activeTool.type !== "text" &&
        this.state.activeTool.type !== "eraser")
    ) {
      return;
    }

    const elements = this.scene.getNonDeletedElements();

    const selectedElements = getSelectedElements(elements, this.state);
    if (
      selectedElements.length === 1 &&
      !isOverScrollBar &&
      !this.state.editingLinearElement
    ) {
      const elementWithTransformHandleType = getElementWithTransformHandleType(
        elements,
        this.state,
        scenePointerX,
        scenePointerY,
        this.state.zoom,
        event.pointerType,
      );
      if (
        elementWithTransformHandleType &&
        elementWithTransformHandleType.transformHandleType
      ) {
        setCursor(
          this.canvas,
          getCursorForResizingElement(elementWithTransformHandleType),
        );
        return;
      }
    } else if (selectedElements.length > 1 && !isOverScrollBar) {
      const transformHandleType = getTransformHandleTypeFromCoords(
        getCommonBounds(selectedElements),
        scenePointerX,
        scenePointerY,
        this.state.zoom,
        event.pointerType,
      );
      if (transformHandleType) {
        setCursor(
          this.canvas,
          getCursorForResizingElement({
            transformHandleType,
          }),
        );
        return;
      }
    }

    const hitElement = this.getElementAtPosition(
      scenePointer.x,
      scenePointer.y,
    );
    this.hitLinkElement = this.getElementLinkAtPosition(
      scenePointer,
      hitElement,
    );
    if (isEraserActive(this.state)) {
      return;
    }
    if (
      this.hitLinkElement &&
      !this.state.selectedElementIds[this.hitLinkElement.id]
    ) {
      setCursor(this.canvas, CURSOR_TYPE.POINTER);
      showHyperlinkTooltip(this.hitLinkElement, this.state);
    } else {
      hideHyperlinkToolip();
      if (
        hitElement &&
        hitElement.link &&
        this.state.selectedElementIds[hitElement.id] &&
        !this.state.contextMenu &&
        !this.state.showHyperlinkPopup
      ) {
        this.setState({ showHyperlinkPopup: "info" });
      } else if (this.state.activeTool.type === "text") {
        setCursor(
          this.canvas,
          isTextElement(hitElement) ? CURSOR_TYPE.TEXT : CURSOR_TYPE.CROSSHAIR,
        );
      } else if (this.state.viewModeEnabled) {
        setCursor(this.canvas, CURSOR_TYPE.GRAB);
      } else if (isOverScrollBar) {
        setCursor(this.canvas, CURSOR_TYPE.AUTO);
      } else if (this.state.selectedLinearElement) {
        this.handleHoverSelectedLinearElement(
          this.state.selectedLinearElement,
          scenePointerX,
          scenePointerY,
        );
      } else if (
        // if using cmd/ctrl, we're not dragging
        !event[KEYS.CTRL_OR_CMD]
      ) {
        if (
          (hitElement ||
            this.isHittingCommonBoundingBoxOfSelectedElements(
              scenePointer,
              selectedElements,
            )) &&
          !hitElement?.locked
        ) {
          setCursor(this.canvas, CURSOR_TYPE.MOVE);
        }
      } else {
        setCursor(this.canvas, CURSOR_TYPE.AUTO);
      }
    }
  };

  private handleEraser = (
    event: PointerEvent,
    pointerDownState: PointerDownState,
    scenePointer: { x: number; y: number },
  ) => {
    const updateElementIds = (elements: ExcalidrawElement[]) => {
      elements.forEach((element) => {
        if (element.locked) {
          return;
        }

        idsToUpdate.push(element.id);
        if (event.altKey) {
          if (
            pointerDownState.elementIdsToErase[element.id] &&
            pointerDownState.elementIdsToErase[element.id].erase
          ) {
            pointerDownState.elementIdsToErase[element.id].erase = false;
          }
        } else if (!pointerDownState.elementIdsToErase[element.id]) {
          pointerDownState.elementIdsToErase[element.id] = {
            erase: true,
            opacity: element.opacity,
          };
        }
      });
    };

    const idsToUpdate: Array<string> = [];

    const distance = distance2d(
      pointerDownState.lastCoords.x,
      pointerDownState.lastCoords.y,
      scenePointer.x,
      scenePointer.y,
    );
    const threshold = 10 / this.state.zoom.value;
    const point = { ...pointerDownState.lastCoords };
    let samplingInterval = 0;
    while (samplingInterval <= distance) {
      const hitElements = this.getElementsAtPosition(point.x, point.y);
      updateElementIds(hitElements);

      // Exit since we reached current point
      if (samplingInterval === distance) {
        break;
      }

      // Calculate next point in the line at a distance of sampling interval
      samplingInterval = Math.min(samplingInterval + threshold, distance);

      const distanceRatio = samplingInterval / distance;
      const nextX =
        (1 - distanceRatio) * point.x + distanceRatio * scenePointer.x;
      const nextY =
        (1 - distanceRatio) * point.y + distanceRatio * scenePointer.y;
      point.x = nextX;
      point.y = nextY;
    }

    const elements = this.scene.getElementsIncludingDeleted().map((ele) => {
      const id =
        isBoundToContainer(ele) && idsToUpdate.includes(ele.containerId)
          ? ele.containerId
          : ele.id;
      if (idsToUpdate.includes(id)) {
        if (event.altKey) {
          if (
            pointerDownState.elementIdsToErase[id] &&
            pointerDownState.elementIdsToErase[id].erase === false
          ) {
            return newElementWith(ele, {
              opacity: pointerDownState.elementIdsToErase[id].opacity,
            });
          }
        } else {
          return newElementWith(ele, {
            opacity: ELEMENT_READY_TO_ERASE_OPACITY,
          });
        }
      }
      return ele;
    });

    this.scene.replaceAllElements(elements);

    pointerDownState.lastCoords.x = scenePointer.x;
    pointerDownState.lastCoords.y = scenePointer.y;
  };
  // set touch moving for mobile context menu
  private handleTouchMove = (event: React.TouchEvent<HTMLCanvasElement>) => {
    invalidateContextMenu = true;
  };

  handleHoverSelectedLinearElement(
    linearElementEditor: LinearElementEditor,
    scenePointerX: number,
    scenePointerY: number,
  ) {
    const element = LinearElementEditor.getElement(
      linearElementEditor.elementId,
    );

    const boundTextElement = getBoundTextElement(element);

    if (!element) {
      return;
    }
    if (this.state.selectedLinearElement) {
      let hoverPointIndex = -1;
      let segmentMidPointHoveredCoords = null;
      if (
        isHittingElementNotConsideringBoundingBox(element, this.state, [
          scenePointerX,
          scenePointerY,
        ])
      ) {
        hoverPointIndex = LinearElementEditor.getPointIndexUnderCursor(
          element,
          this.state.zoom,
          scenePointerX,
          scenePointerY,
        );
        segmentMidPointHoveredCoords =
          LinearElementEditor.getSegmentMidpointHitCoords(
            linearElementEditor,
            { x: scenePointerX, y: scenePointerY },
            this.state,
          );

        if (hoverPointIndex >= 0 || segmentMidPointHoveredCoords) {
          setCursor(this.canvas, CURSOR_TYPE.POINTER);
        } else {
          setCursor(this.canvas, CURSOR_TYPE.MOVE);
        }
      } else if (
        shouldShowBoundingBox([element], this.state) &&
        isHittingElementBoundingBoxWithoutHittingElement(
          element,
          this.state,
          scenePointerX,
          scenePointerY,
        )
      ) {
        setCursor(this.canvas, CURSOR_TYPE.MOVE);
      } else if (
        boundTextElement &&
        hitTest(boundTextElement, this.state, scenePointerX, scenePointerY)
      ) {
        setCursor(this.canvas, CURSOR_TYPE.MOVE);
      }

      if (
        this.state.selectedLinearElement.hoverPointIndex !== hoverPointIndex
      ) {
        this.setState({
          selectedLinearElement: {
            ...this.state.selectedLinearElement,
            hoverPointIndex,
          },
        });
      }

      if (
        !LinearElementEditor.arePointsEqual(
          this.state.selectedLinearElement.segmentMidPointHoveredCoords,
          segmentMidPointHoveredCoords,
        )
      ) {
        this.setState({
          selectedLinearElement: {
            ...this.state.selectedLinearElement,
            segmentMidPointHoveredCoords,
          },
        });
      }
    } else {
      setCursor(this.canvas, CURSOR_TYPE.AUTO);
    }
  }
  private handleCanvasPointerDown = (
    event: React.PointerEvent<HTMLCanvasElement>,
  ) => {
    // since contextMenu options are potentially evaluated on each render,
    // and an contextMenu action may depend on selection state, we must
    // close the contextMenu before we update the selection on pointerDown
    // (e.g. resetting selection)
    if (this.state.contextMenu) {
      this.setState({ contextMenu: null });
    }

    // remove any active selection when we start to interact with canvas
    // (mainly, we care about removing selection outside the component which
    //  would prevent our copy handling otherwise)
    const selection = document.getSelection();
    if (selection?.anchorNode) {
      selection.removeAllRanges();
    }
    this.maybeOpenContextMenuAfterPointerDownOnTouchDevices(event);
    this.maybeCleanupAfterMissingPointerUp(event);

    //fires only once, if pen is detected, penMode is enabled
    //the user can disable this by toggling the penMode button
    if (!this.state.penDetected && event.pointerType === "pen") {
      this.setState((prevState) => {
        return {
          penMode: true,
          penDetected: true,
        };
      });
    }

    if (
      !this.device.isTouchScreen &&
      ["pen", "touch"].includes(event.pointerType)
    ) {
      this.device = updateObject(this.device, { isTouchScreen: true });
    }

    if (isPanning) {
      return;
    }

    this.lastPointerDown = event;
    this.setState({
      lastPointerDownWith: event.pointerType,
      cursorButton: "down",
    });
    this.savePointer(event.clientX, event.clientY, "down");

    this.updateGestureOnPointerDown(event);

    if (this.handleCanvasPanUsingWheelOrSpaceDrag(event)) {
      return;
    }

    // only handle left mouse button or touch
    if (
      event.button !== POINTER_BUTTON.MAIN &&
      event.button !== POINTER_BUTTON.TOUCH
    ) {
      return;
    }

    // don't select while panning
    if (gesture.pointers.size > 1) {
      return;
    }

    // State for the duration of a pointer interaction, which starts with a
    // pointerDown event, ends with a pointerUp event (or another pointerDown)
    const pointerDownState = this.initialPointerDownState(event);

    if (this.handleDraggingScrollBar(event, pointerDownState)) {
      return;
    }

    this.clearSelectionIfNotUsingSelection();
    this.updateBindingEnabledOnPointerMove(event);

    if (this.handleSelectionOnPointerDown(event, pointerDownState)) {
      return;
    }

    const allowOnPointerDown =
      !this.state.penMode ||
      event.pointerType !== "touch" ||
      this.state.activeTool.type === "selection" ||
      this.state.activeTool.type === "text" ||
      this.state.activeTool.type === "image";

    if (!allowOnPointerDown) {
      return;
    }

    if (this.state.activeTool.type === "text") {
      this.handleTextOnPointerDown(event, pointerDownState);
      return;
    } else if (
      this.state.activeTool.type === "arrow" ||
      this.state.activeTool.type === "line"
    ) {
      this.handleLinearElementOnPointerDown(
        event,
        this.state.activeTool.type,
        pointerDownState,
      );
    } else if (this.state.activeTool.type === "image") {
      // reset image preview on pointerdown
      setCursor(this.canvas, CURSOR_TYPE.CROSSHAIR);

      // retrieve the latest element as the state may be stale
      const pendingImageElement =
        this.state.pendingImageElementId &&
        this.scene.getElement(this.state.pendingImageElementId);

      if (!pendingImageElement) {
        return;
      }

      this.setState({
        draggingElement: pendingImageElement,
        editingElement: pendingImageElement,
        pendingImageElementId: null,
        multiElement: null,
      });

      const { x, y } = viewportCoordsToSceneCoords(event, this.state);
      mutateElement(pendingImageElement, {
        x,
        y,
      });
    } else if (this.state.activeTool.type === "freedraw") {
      this.handleFreeDrawElementOnPointerDown(
        event,
        this.state.activeTool.type,
        pointerDownState,
      );
    } else if (this.state.activeTool.type === "custom") {
      setCursor(this.canvas, CURSOR_TYPE.AUTO);
    } else if (
      this.state.activeTool.type !== "eraser" &&
      this.state.activeTool.type !== "hand"
    ) {
      this.createGenericElementOnPointerDown(
        this.state.activeTool.type,
        pointerDownState,
      );
    }

    this.props?.onPointerDown?.(this.state.activeTool, pointerDownState);

    const onPointerMove =
      this.onPointerMoveFromPointerDownHandler(pointerDownState);

    const onPointerUp =
      this.onPointerUpFromPointerDownHandler(pointerDownState);

    const onKeyDown = this.onKeyDownFromPointerDownHandler(pointerDownState);
    const onKeyUp = this.onKeyUpFromPointerDownHandler(pointerDownState);

    lastPointerUp = onPointerUp;

    if (!this.state.viewModeEnabled) {
      window.addEventListener(EVENT.POINTER_MOVE, onPointerMove);
      window.addEventListener(EVENT.POINTER_UP, onPointerUp);
      window.addEventListener(EVENT.KEYDOWN, onKeyDown);
      window.addEventListener(EVENT.KEYUP, onKeyUp);
      pointerDownState.eventListeners.onMove = onPointerMove;
      pointerDownState.eventListeners.onUp = onPointerUp;
      pointerDownState.eventListeners.onKeyUp = onKeyUp;
      pointerDownState.eventListeners.onKeyDown = onKeyDown;
    }
  };

  private handleCanvasPointerUp = (
    event: React.PointerEvent<HTMLCanvasElement>,
  ) => {
    this.lastPointerUp = event;
    if (this.device.isTouchScreen) {
      const scenePointer = viewportCoordsToSceneCoords(
        { clientX: event.clientX, clientY: event.clientY },
        this.state,
      );
      const hitElement = this.getElementAtPosition(
        scenePointer.x,
        scenePointer.y,
      );
      this.hitLinkElement = this.getElementLinkAtPosition(
        scenePointer,
        hitElement,
      );
    }
    if (
      this.hitLinkElement &&
      !this.state.selectedElementIds[this.hitLinkElement.id]
    ) {
      this.redirectToLink(event, this.device.isTouchScreen);
    }

    this.removePointer(event);
  };

  private maybeOpenContextMenuAfterPointerDownOnTouchDevices = (
    event: React.PointerEvent<HTMLCanvasElement>,
  ): void => {
    // deal with opening context menu on touch devices
    if (event.pointerType === "touch") {
      invalidateContextMenu = false;

      if (touchTimeout) {
        // If there's already a touchTimeout, this means that there's another
        // touch down and we are doing another touch, so we shouldn't open the
        // context menu.
        invalidateContextMenu = true;
      } else {
        // open the context menu with the first touch's clientX and clientY
        // if the touch is not moving
        touchTimeout = window.setTimeout(() => {
          touchTimeout = 0;
          if (!invalidateContextMenu) {
            this.handleCanvasContextMenu(event);
          }
        }, TOUCH_CTX_MENU_TIMEOUT);
      }
    }
  };

  private resetContextMenuTimer = () => {
    clearTimeout(touchTimeout);
    touchTimeout = 0;
    invalidateContextMenu = false;
  };

  private maybeCleanupAfterMissingPointerUp(
    event: React.PointerEvent<HTMLCanvasElement>,
  ): void {
    if (lastPointerUp !== null) {
      // Unfortunately, sometimes we don't get a pointerup after a pointerdown,
      // this can happen when a contextual menu or alert is triggered. In order to avoid
      // being in a weird state, we clean up on the next pointerdown
      lastPointerUp(event);
    }
  }

  // Returns whether the event is a panning
  private handleCanvasPanUsingWheelOrSpaceDrag = (
    event: React.PointerEvent<HTMLCanvasElement>,
  ): boolean => {
    if (
      !(
        gesture.pointers.size <= 1 &&
        (event.button === POINTER_BUTTON.WHEEL ||
          (event.button === POINTER_BUTTON.MAIN && isHoldingSpace) ||
          isHandToolActive(this.state) ||
          this.state.viewModeEnabled)
      ) ||
      isTextElement(this.state.editingElement)
    ) {
      return false;
    }
    isPanning = true;
    event.preventDefault();

    let nextPastePrevented = false;
    const isLinux = /Linux/.test(window.navigator.platform);

    setCursor(this.canvas, CURSOR_TYPE.GRABBING);
    let { clientX: lastX, clientY: lastY } = event;
    const onPointerMove = withBatchedUpdatesThrottled((event: PointerEvent) => {
      const deltaX = lastX - event.clientX;
      const deltaY = lastY - event.clientY;
      lastX = event.clientX;
      lastY = event.clientY;

      /*
       * Prevent paste event if we move while middle clicking on Linux.
       * See issue #1383.
       */
      if (
        isLinux &&
        !nextPastePrevented &&
        (Math.abs(deltaX) > 1 || Math.abs(deltaY) > 1)
      ) {
        nextPastePrevented = true;

        /* Prevent the next paste event */
        const preventNextPaste = (event: ClipboardEvent) => {
          document.body.removeEventListener(EVENT.PASTE, preventNextPaste);
          event.stopPropagation();
        };

        /*
         * Reenable next paste in case of disabled middle click paste for
         * any reason:
         * - right click paste
         * - empty clipboard
         */
        const enableNextPaste = () => {
          setTimeout(() => {
            document.body.removeEventListener(EVENT.PASTE, preventNextPaste);
            window.removeEventListener(EVENT.POINTER_UP, enableNextPaste);
          }, 100);
        };

        document.body.addEventListener(EVENT.PASTE, preventNextPaste);
        window.addEventListener(EVENT.POINTER_UP, enableNextPaste);
      }

      this.setState({
        scrollX: this.state.scrollX - deltaX / this.state.zoom.value,
        scrollY: this.state.scrollY - deltaY / this.state.zoom.value,
      });
    });
    const teardown = withBatchedUpdates(
      (lastPointerUp = () => {
        lastPointerUp = null;
        isPanning = false;
        if (!isHoldingSpace) {
          if (this.state.viewModeEnabled) {
            setCursor(this.canvas, CURSOR_TYPE.GRAB);
          } else {
            setCursorForShape(this.canvas, this.state);
          }
        }
        this.setState({
          cursorButton: "up",
        });
        this.savePointer(event.clientX, event.clientY, "up");
        window.removeEventListener(EVENT.POINTER_MOVE, onPointerMove);
        window.removeEventListener(EVENT.POINTER_UP, teardown);
        window.removeEventListener(EVENT.BLUR, teardown);
        onPointerMove.flush();
      }),
    );
    window.addEventListener(EVENT.BLUR, teardown);
    window.addEventListener(EVENT.POINTER_MOVE, onPointerMove, {
      passive: true,
    });
    window.addEventListener(EVENT.POINTER_UP, teardown);
    return true;
  };

  private updateGestureOnPointerDown(
    event: React.PointerEvent<HTMLCanvasElement>,
  ): void {
    gesture.pointers.set(event.pointerId, {
      x: event.clientX,
      y: event.clientY,
    });

    if (gesture.pointers.size === 2) {
      gesture.lastCenter = getCenter(gesture.pointers);
      gesture.initialScale = this.state.zoom.value;
      gesture.initialDistance = getDistance(
        Array.from(gesture.pointers.values()),
      );
    }
  }

  private initialPointerDownState(
    event: React.PointerEvent<HTMLCanvasElement>,
  ): PointerDownState {
    const origin = viewportCoordsToSceneCoords(event, this.state);
    const selectedElements = getSelectedElements(
      this.scene.getNonDeletedElements(),
      this.state,
    );
    const [minX, minY, maxX, maxY] = getCommonBounds(selectedElements);

    return {
      origin,
      withCmdOrCtrl: event[KEYS.CTRL_OR_CMD],
      originInGrid: tupleToCoors(
        getGridPoint(origin.x, origin.y, this.state.gridSize),
      ),
      scrollbars: isOverScrollBars(
        currentScrollBars,
        event.clientX - this.state.offsetLeft,
        event.clientY - this.state.offsetTop,
      ),
      // we need to duplicate because we'll be updating this state
      lastCoords: { ...origin },
      originalElements: this.scene
        .getNonDeletedElements()
        .reduce((acc, element) => {
          acc.set(element.id, deepCopyElement(element));
          return acc;
        }, new Map() as PointerDownState["originalElements"]),
      resize: {
        handleType: false,
        isResizing: false,
        offset: { x: 0, y: 0 },
        arrowDirection: "origin",
        center: { x: (maxX + minX) / 2, y: (maxY + minY) / 2 },
      },
      hit: {
        element: null,
        allHitElements: [],
        wasAddedToSelection: false,
        hasBeenDuplicated: false,
        hasHitCommonBoundingBoxOfSelectedElements:
          this.isHittingCommonBoundingBoxOfSelectedElements(
            origin,
            selectedElements,
          ),
      },
      drag: {
        hasOccurred: false,
        offset: null,
      },
      eventListeners: {
        onMove: null,
        onUp: null,
        onKeyUp: null,
        onKeyDown: null,
      },
      boxSelection: {
        hasOccurred: false,
      },
      elementIdsToErase: {},
    };
  }

  // Returns whether the event is a dragging a scrollbar
  private handleDraggingScrollBar(
    event: React.PointerEvent<HTMLCanvasElement>,
    pointerDownState: PointerDownState,
  ): boolean {
    if (
      !(pointerDownState.scrollbars.isOverEither && !this.state.multiElement)
    ) {
      return false;
    }
    isDraggingScrollBar = true;
    pointerDownState.lastCoords.x = event.clientX;
    pointerDownState.lastCoords.y = event.clientY;
    const onPointerMove = withBatchedUpdatesThrottled((event: PointerEvent) => {
      const target = event.target;
      if (!(target instanceof HTMLElement)) {
        return;
      }

      this.handlePointerMoveOverScrollbars(event, pointerDownState);
    });

    const onPointerUp = withBatchedUpdates(() => {
      isDraggingScrollBar = false;
      setCursorForShape(this.canvas, this.state);
      lastPointerUp = null;
      this.setState({
        cursorButton: "up",
      });
      this.savePointer(event.clientX, event.clientY, "up");
      window.removeEventListener(EVENT.POINTER_MOVE, onPointerMove);
      window.removeEventListener(EVENT.POINTER_UP, onPointerUp);
      onPointerMove.flush();
    });

    lastPointerUp = onPointerUp;

    window.addEventListener(EVENT.POINTER_MOVE, onPointerMove);
    window.addEventListener(EVENT.POINTER_UP, onPointerUp);
    return true;
  }

  private clearSelectionIfNotUsingSelection = (): void => {
    if (this.state.activeTool.type !== "selection") {
      this.setState({
        selectedElementIds: {},
        selectedGroupIds: {},
        editingGroupId: null,
      });
    }
  };

  /**
   * @returns whether the pointer event has been completely handled
   */
  private handleSelectionOnPointerDown = (
    event: React.PointerEvent<HTMLCanvasElement>,
    pointerDownState: PointerDownState,
  ): boolean => {
    if (this.state.activeTool.type === "selection") {
      const elements = this.scene.getNonDeletedElements();
      const selectedElements = getSelectedElements(elements, this.state);
      if (selectedElements.length === 1 && !this.state.editingLinearElement) {
        const elementWithTransformHandleType =
          getElementWithTransformHandleType(
            elements,
            this.state,
            pointerDownState.origin.x,
            pointerDownState.origin.y,
            this.state.zoom,
            event.pointerType,
          );
        if (elementWithTransformHandleType != null) {
          this.setState({
            resizingElement: elementWithTransformHandleType.element,
          });
          pointerDownState.resize.handleType =
            elementWithTransformHandleType.transformHandleType;
        }
      } else if (selectedElements.length > 1) {
        pointerDownState.resize.handleType = getTransformHandleTypeFromCoords(
          getCommonBounds(selectedElements),
          pointerDownState.origin.x,
          pointerDownState.origin.y,
          this.state.zoom,
          event.pointerType,
        );
      }
      if (pointerDownState.resize.handleType) {
        setCursor(
          this.canvas,
          getCursorForResizingElement({
            transformHandleType: pointerDownState.resize.handleType,
          }),
        );
        pointerDownState.resize.isResizing = true;
        pointerDownState.resize.offset = tupleToCoors(
          getResizeOffsetXY(
            pointerDownState.resize.handleType,
            selectedElements,
            pointerDownState.origin.x,
            pointerDownState.origin.y,
          ),
        );
        if (
          selectedElements.length === 1 &&
          isLinearElement(selectedElements[0]) &&
          selectedElements[0].points.length === 2
        ) {
          pointerDownState.resize.arrowDirection = getResizeArrowDirection(
            pointerDownState.resize.handleType,
            selectedElements[0],
          );
        }
      } else {
        if (this.state.selectedLinearElement) {
          const linearElementEditor =
            this.state.editingLinearElement || this.state.selectedLinearElement;
          const ret = LinearElementEditor.handlePointerDown(
            event,
            this.state,
            this.history,
            pointerDownState.origin,
            linearElementEditor,
          );
          if (ret.hitElement) {
            pointerDownState.hit.element = ret.hitElement;
          }
          if (ret.linearElementEditor) {
            this.setState({ selectedLinearElement: ret.linearElementEditor });

            if (this.state.editingLinearElement) {
              this.setState({ editingLinearElement: ret.linearElementEditor });
            }
          }
          if (ret.didAddPoint) {
            return true;
          }
        }
        // hitElement may already be set above, so check first
        pointerDownState.hit.element =
          pointerDownState.hit.element ??
          this.getElementAtPosition(
            pointerDownState.origin.x,
            pointerDownState.origin.y,
          );

        if (pointerDownState.hit.element) {
          // Early return if pointer is hitting link icon
          const hitLinkElement = this.getElementLinkAtPosition(
            {
              x: pointerDownState.origin.x,
              y: pointerDownState.origin.y,
            },
            pointerDownState.hit.element,
          );
          if (hitLinkElement) {
            return false;
          }
        }

        // For overlapped elements one position may hit
        // multiple elements
        pointerDownState.hit.allHitElements = this.getElementsAtPosition(
          pointerDownState.origin.x,
          pointerDownState.origin.y,
        );

        const hitElement = pointerDownState.hit.element;
        const someHitElementIsSelected =
          pointerDownState.hit.allHitElements.some((element) =>
            this.isASelectedElement(element),
          );
        if (
          (hitElement === null || !someHitElementIsSelected) &&
          !event.shiftKey &&
          !pointerDownState.hit.hasHitCommonBoundingBoxOfSelectedElements
        ) {
          this.clearSelection(hitElement);
        }

        if (this.state.editingLinearElement) {
          this.setState({
            selectedElementIds: {
              [this.state.editingLinearElement.elementId]: true,
            },
          });
          // If we click on something
        } else if (hitElement != null) {
          // on CMD/CTRL, drill down to hit element regardless of groups etc.
          if (event[KEYS.CTRL_OR_CMD]) {
            if (!this.state.selectedElementIds[hitElement.id]) {
              pointerDownState.hit.wasAddedToSelection = true;
            }
            this.setState((prevState) => ({
              ...editGroupForSelectedElement(prevState, hitElement),
              previousSelectedElementIds: this.state.selectedElementIds,
            }));
            // mark as not completely handled so as to allow dragging etc.
            return false;
          }

          // deselect if item is selected
          // if shift is not clicked, this will always return true
          // otherwise, it will trigger selection based on current
          // state of the box
          if (!this.state.selectedElementIds[hitElement.id]) {
            // if we are currently editing a group, exiting editing mode and deselect the group.
            if (
              this.state.editingGroupId &&
              !isElementInGroup(hitElement, this.state.editingGroupId)
            ) {
              this.setState({
                selectedElementIds: {},
                selectedGroupIds: {},
                editingGroupId: null,
              });
            }

            // Add hit element to selection. At this point if we're not holding
            // SHIFT the previously selected element(s) were deselected above
            // (make sure you use setState updater to use latest state)
            if (
              !someHitElementIsSelected &&
              !pointerDownState.hit.hasHitCommonBoundingBoxOfSelectedElements
            ) {
              this.setState((prevState) => {
                return selectGroupsForSelectedElements(
                  {
                    ...prevState,
                    selectedElementIds: {
                      ...prevState.selectedElementIds,
                      [hitElement.id]: true,
                    },
                    showHyperlinkPopup: hitElement.link ? "info" : false,
                  },
                  this.scene.getNonDeletedElements(),
                );
              });
              pointerDownState.hit.wasAddedToSelection = true;
            }
          }
        }

        this.setState({
          previousSelectedElementIds: this.state.selectedElementIds,
        });
      }
    }
    return false;
  };

  private isASelectedElement(hitElement: ExcalidrawElement | null): boolean {
    return hitElement != null && this.state.selectedElementIds[hitElement.id];
  }

  private isHittingCommonBoundingBoxOfSelectedElements(
    point: Readonly<{ x: number; y: number }>,
    selectedElements: readonly ExcalidrawElement[],
  ): boolean {
    if (selectedElements.length < 2) {
      return false;
    }

    // How many pixels off the shape boundary we still consider a hit
    const threshold = 10 / this.state.zoom.value;
    const [x1, y1, x2, y2] = getCommonBounds(selectedElements);
    return (
      point.x > x1 - threshold &&
      point.x < x2 + threshold &&
      point.y > y1 - threshold &&
      point.y < y2 + threshold
    );
  }

  private handleTextOnPointerDown = (
    event: React.PointerEvent<HTMLCanvasElement>,
    pointerDownState: PointerDownState,
  ): void => {
    // if we're currently still editing text, clicking outside
    // should only finalize it, not create another (irrespective
    // of state.activeTool.locked)
    if (isTextElement(this.state.editingElement)) {
      return;
    }
    let sceneX = pointerDownState.origin.x;
    let sceneY = pointerDownState.origin.y;

    const element = this.getElementAtPosition(sceneX, sceneY, {
      includeBoundTextElement: true,
    });

    let container = getTextBindableContainerAtPosition(
      this.scene.getNonDeletedElements(),
      this.state,
      sceneX,
      sceneY,
    );

    if (hasBoundTextElement(element)) {
      container = element as ExcalidrawTextContainer;
      sceneX = element.x + element.width / 2;
      sceneY = element.y + element.height / 2;
    }
    this.startTextEditing({
      sceneX,
      sceneY,
      insertAtParentCenter: !event.altKey,
      container,
    });

    resetCursor(this.canvas);
    if (!this.state.activeTool.locked) {
      this.setState({
        activeTool: updateActiveTool(this.state, { type: "selection" }),
      });
    }
  };

  private handleFreeDrawElementOnPointerDown = (
    event: React.PointerEvent<HTMLCanvasElement>,
    elementType: ExcalidrawFreeDrawElement["type"],
    pointerDownState: PointerDownState,
  ) => {
    // Begin a mark capture. This does not have to update state yet.
    const [gridX, gridY] = getGridPoint(
      pointerDownState.origin.x,
      pointerDownState.origin.y,
      null,
    );

    const element = newFreeDrawElement({
      type: elementType,
      x: gridX,
      y: gridY,
      strokeColor: this.state.currentItemStrokeColor,
      backgroundColor: this.state.currentItemBackgroundColor,
      fillStyle: this.state.currentItemFillStyle,
      strokeWidth: this.state.currentItemStrokeWidth,
      strokeStyle: this.state.currentItemStrokeStyle,
      roughness: this.state.currentItemRoughness,
      opacity: this.state.currentItemOpacity,
      roundness: null,
      simulatePressure: event.pressure === 0.5,
      locked: false,
    });

    this.setState((prevState) => ({
      selectedElementIds: {
        ...prevState.selectedElementIds,
        [element.id]: false,
      },
    }));

    const pressures = element.simulatePressure
      ? element.pressures
      : [...element.pressures, event.pressure];

    mutateElement(element, {
      points: [[0, 0]],
      pressures,
    });

    const boundElement = getHoveredElementForBinding(
      pointerDownState.origin,
      this.scene,
    );
    this.scene.replaceAllElements([
      ...this.scene.getElementsIncludingDeleted(),
      element,
    ]);
    this.setState({
      draggingElement: element,
      editingElement: element,
      startBoundElement: boundElement,
      suggestedBindings: [],
    });
  };

  private createImageElement = ({
    sceneX,
    sceneY,
  }: {
    sceneX: number;
    sceneY: number;
  }) => {
    const [gridX, gridY] = getGridPoint(sceneX, sceneY, this.state.gridSize);

    const element = newImageElement({
      type: "image",
      x: gridX,
      y: gridY,
      strokeColor: this.state.currentItemStrokeColor,
      backgroundColor: this.state.currentItemBackgroundColor,
      fillStyle: this.state.currentItemFillStyle,
      strokeWidth: this.state.currentItemStrokeWidth,
      strokeStyle: this.state.currentItemStrokeStyle,
      roughness: this.state.currentItemRoughness,
      roundness: null,
      opacity: this.state.currentItemOpacity,
      locked: false,
    });

    return element;
  };

  private handleLinearElementOnPointerDown = (
    event: React.PointerEvent<HTMLCanvasElement>,
    elementType: ExcalidrawLinearElement["type"],
    pointerDownState: PointerDownState,
  ): void => {
    if (this.state.multiElement) {
      const { multiElement } = this.state;

      // finalize if completing a loop
      if (
        multiElement.type === "line" &&
        isPathALoop(multiElement.points, this.state.zoom.value)
      ) {
        mutateElement(multiElement, {
          lastCommittedPoint:
            multiElement.points[multiElement.points.length - 1],
        });
        this.actionManager.executeAction(actionFinalize);
        return;
      }

      const { x: rx, y: ry, lastCommittedPoint } = multiElement;

      // clicking inside commit zone → finalize arrow
      if (
        multiElement.points.length > 1 &&
        lastCommittedPoint &&
        distance2d(
          pointerDownState.origin.x - rx,
          pointerDownState.origin.y - ry,
          lastCommittedPoint[0],
          lastCommittedPoint[1],
        ) < LINE_CONFIRM_THRESHOLD
      ) {
        this.actionManager.executeAction(actionFinalize);
        return;
      }

      this.setState((prevState) => ({
        selectedElementIds: {
          ...prevState.selectedElementIds,
          [multiElement.id]: true,
        },
      }));
      // clicking outside commit zone → update reference for last committed
      // point
      mutateElement(multiElement, {
        lastCommittedPoint: multiElement.points[multiElement.points.length - 1],
      });
      setCursor(this.canvas, CURSOR_TYPE.POINTER);
    } else {
      const [gridX, gridY] = getGridPoint(
        pointerDownState.origin.x,
        pointerDownState.origin.y,
        this.state.gridSize,
      );

      /* If arrow is pre-arrowheads, it will have undefined for both start and end arrowheads.
      If so, we want it to be null for start and "arrow" for end. If the linear item is not
      an arrow, we want it to be null for both. Otherwise, we want it to use the
      values from appState. */

      const { currentItemStartArrowhead, currentItemEndArrowhead } = this.state;
      const [startArrowhead, endArrowhead] =
        elementType === "arrow"
          ? [currentItemStartArrowhead, currentItemEndArrowhead]
          : [null, null];

      const element = newLinearElement({
        type: elementType,
        x: gridX,
        y: gridY,
        strokeColor: this.state.currentItemStrokeColor,
        backgroundColor: this.state.currentItemBackgroundColor,
        fillStyle: this.state.currentItemFillStyle,
        strokeWidth: this.state.currentItemStrokeWidth,
        strokeStyle: this.state.currentItemStrokeStyle,
        roughness: this.state.currentItemRoughness,
        opacity: this.state.currentItemOpacity,
        roundness:
          this.state.currentItemRoundness === "round"
            ? { type: ROUNDNESS.PROPORTIONAL_RADIUS }
            : null,
        startArrowhead,
        endArrowhead,
        locked: false,
      });
      this.setState((prevState) => ({
        selectedElementIds: {
          ...prevState.selectedElementIds,
          [element.id]: false,
        },
      }));
      mutateElement(element, {
        points: [...element.points, [0, 0]],
      });
      const boundElement = getHoveredElementForBinding(
        pointerDownState.origin,
        this.scene,
      );
      this.scene.replaceAllElements([
        ...this.scene.getElementsIncludingDeleted(),
        element,
      ]);
      this.setState({
        draggingElement: element,
        editingElement: element,
        startBoundElement: boundElement,
        suggestedBindings: [],
      });
    }
  };

  private createGenericElementOnPointerDown = (
    elementType: ExcalidrawGenericElement["type"],
    pointerDownState: PointerDownState,
  ): void => {
    const [gridX, gridY] = getGridPoint(
      pointerDownState.origin.x,
      pointerDownState.origin.y,
      this.state.gridSize,
    );
    const element = newElement({
      type: elementType,
      x: gridX,
      y: gridY,
      strokeColor: this.state.currentItemStrokeColor,
      backgroundColor: this.state.currentItemBackgroundColor,
      fillStyle: this.state.currentItemFillStyle,
      strokeWidth: this.state.currentItemStrokeWidth,
      strokeStyle: this.state.currentItemStrokeStyle,
      roughness: this.state.currentItemRoughness,
      opacity: this.state.currentItemOpacity,
      roundness:
        this.state.currentItemRoundness === "round"
          ? {
              type: isUsingAdaptiveRadius(elementType)
                ? ROUNDNESS.ADAPTIVE_RADIUS
                : ROUNDNESS.PROPORTIONAL_RADIUS,
            }
          : null,
      locked: false,
    });

    if (element.type === "selection") {
      this.setState({
        selectionElement: element,
        draggingElement: element,
      });
    } else {
      this.scene.replaceAllElements([
        ...this.scene.getElementsIncludingDeleted(),
        element,
      ]);
      this.setState({
        multiElement: null,
        draggingElement: element,
        editingElement: element,
      });
    }
  };

  private onKeyDownFromPointerDownHandler(
    pointerDownState: PointerDownState,
  ): (event: KeyboardEvent) => void {
    return withBatchedUpdates((event: KeyboardEvent) => {
      if (this.maybeHandleResize(pointerDownState, event)) {
        return;
      }
      this.maybeDragNewGenericElement(pointerDownState, event);
    });
  }

  private onKeyUpFromPointerDownHandler(
    pointerDownState: PointerDownState,
  ): (event: KeyboardEvent) => void {
    return withBatchedUpdates((event: KeyboardEvent) => {
      // Prevents focus from escaping excalidraw tab
      event.key === KEYS.ALT && event.preventDefault();
      if (this.maybeHandleResize(pointerDownState, event)) {
        return;
      }
      this.maybeDragNewGenericElement(pointerDownState, event);
    });
  }

  private onPointerMoveFromPointerDownHandler(
    pointerDownState: PointerDownState,
  ) {
    return withBatchedUpdatesThrottled((event: PointerEvent) => {
      // We need to initialize dragOffsetXY only after we've updated
      // `state.selectedElementIds` on pointerDown. Doing it here in pointerMove
      // event handler should hopefully ensure we're already working with
      // the updated state.
      if (pointerDownState.drag.offset === null) {
        pointerDownState.drag.offset = tupleToCoors(
          getDragOffsetXY(
            getSelectedElements(this.scene.getNonDeletedElements(), this.state),
            pointerDownState.origin.x,
            pointerDownState.origin.y,
          ),
        );
      }
      const target = event.target;
      if (!(target instanceof HTMLElement)) {
        return;
      }

      if (this.handlePointerMoveOverScrollbars(event, pointerDownState)) {
        return;
      }

      const pointerCoords = viewportCoordsToSceneCoords(event, this.state);

      if (isEraserActive(this.state)) {
        this.handleEraser(event, pointerDownState, pointerCoords);
        return;
      }

      const [gridX, gridY] = getGridPoint(
        pointerCoords.x,
        pointerCoords.y,
        this.state.gridSize,
      );

      // for arrows/lines, don't start dragging until a given threshold
      // to ensure we don't create a 2-point arrow by mistake when
      // user clicks mouse in a way that it moves a tiny bit (thus
      // triggering pointermove)
      if (
        !pointerDownState.drag.hasOccurred &&
        (this.state.activeTool.type === "arrow" ||
          this.state.activeTool.type === "line")
      ) {
        if (
          distance2d(
            pointerCoords.x,
            pointerCoords.y,
            pointerDownState.origin.x,
            pointerDownState.origin.y,
          ) < DRAGGING_THRESHOLD
        ) {
          return;
        }
      }
      if (pointerDownState.resize.isResizing) {
        pointerDownState.lastCoords.x = pointerCoords.x;
        pointerDownState.lastCoords.y = pointerCoords.y;
        if (this.maybeHandleResize(pointerDownState, event)) {
          return true;
        }
      }

      if (this.state.selectedLinearElement) {
        const linearElementEditor =
          this.state.editingLinearElement || this.state.selectedLinearElement;

        if (
          LinearElementEditor.shouldAddMidpoint(
            this.state.selectedLinearElement,
            pointerCoords,
            this.state,
          )
        ) {
          const ret = LinearElementEditor.addMidpoint(
            this.state.selectedLinearElement,
            pointerCoords,
            this.state,
          );
          if (!ret) {
            return;
          }

          // Since we are reading from previous state which is not possible with
          // automatic batching in React 18 hence using flush sync to synchronously
          // update the state. Check https://github.com/excalidraw/excalidraw/pull/5508 for more details.

          flushSync(() => {
            if (this.state.selectedLinearElement) {
              this.setState({
                selectedLinearElement: {
                  ...this.state.selectedLinearElement,
                  pointerDownState: ret.pointerDownState,
                  selectedPointsIndices: ret.selectedPointsIndices,
                },
              });
            }
            if (this.state.editingLinearElement) {
              this.setState({
                editingLinearElement: {
                  ...this.state.editingLinearElement,
                  pointerDownState: ret.pointerDownState,
                  selectedPointsIndices: ret.selectedPointsIndices,
                },
              });
            }
          });

          return;
        } else if (
          linearElementEditor.pointerDownState.segmentMidpoint.value !== null &&
          !linearElementEditor.pointerDownState.segmentMidpoint.added
        ) {
          return;
        }

        const didDrag = LinearElementEditor.handlePointDragging(
          event,
          this.state,
          pointerCoords.x,
          pointerCoords.y,
          (element, pointsSceneCoords) => {
            this.maybeSuggestBindingsForLinearElementAtCoords(
              element,
              pointsSceneCoords,
            );
          },
          linearElementEditor,
        );
        if (didDrag) {
          pointerDownState.lastCoords.x = pointerCoords.x;
          pointerDownState.lastCoords.y = pointerCoords.y;
          pointerDownState.drag.hasOccurred = true;
          if (
            this.state.editingLinearElement &&
            !this.state.editingLinearElement.isDragging
          ) {
            this.setState({
              editingLinearElement: {
                ...this.state.editingLinearElement,
                isDragging: true,
              },
            });
          }
          if (!this.state.selectedLinearElement.isDragging) {
            this.setState({
              selectedLinearElement: {
                ...this.state.selectedLinearElement,
                isDragging: true,
              },
            });
          }
          return;
        }
      }

      const hasHitASelectedElement = pointerDownState.hit.allHitElements.some(
        (element) => this.isASelectedElement(element),
      );

      const isSelectingPointsInLineEditor =
        this.state.editingLinearElement &&
        event.shiftKey &&
        this.state.editingLinearElement.elementId ===
          pointerDownState.hit.element?.id;
      if (
        (hasHitASelectedElement ||
          pointerDownState.hit.hasHitCommonBoundingBoxOfSelectedElements) &&
        !isSelectingPointsInLineEditor
      ) {
        const selectedElements = getSelectedElements(
          this.scene.getNonDeletedElements(),
          this.state,
        );
        if (selectedElements.every((element) => element.locked)) {
          return;
        }
        // Marking that click was used for dragging to check
        // if elements should be deselected on pointerup
        pointerDownState.drag.hasOccurred = true;
        // prevent dragging even if we're no longer holding cmd/ctrl otherwise
        // it would have weird results (stuff jumping all over the screen)
        if (selectedElements.length > 0 && !pointerDownState.withCmdOrCtrl) {
          const [dragX, dragY] = getGridPoint(
            pointerCoords.x - pointerDownState.drag.offset.x,
            pointerCoords.y - pointerDownState.drag.offset.y,
            this.state.gridSize,
          );

          const [dragDistanceX, dragDistanceY] = [
            Math.abs(pointerCoords.x - pointerDownState.origin.x),
            Math.abs(pointerCoords.y - pointerDownState.origin.y),
          ];

          // We only drag in one direction if shift is pressed
          const lockDirection = event.shiftKey;
          dragSelectedElements(
            pointerDownState,
            selectedElements,
            dragX,
            dragY,
            lockDirection,
            dragDistanceX,
            dragDistanceY,
            this.state,
          );
          this.maybeSuggestBindingForAll(selectedElements);

          // We duplicate the selected element if alt is pressed on pointer move
          if (event.altKey && !pointerDownState.hit.hasBeenDuplicated) {
            // Move the currently selected elements to the top of the z index stack, and
            // put the duplicates where the selected elements used to be.
            // (the origin point where the dragging started)

            pointerDownState.hit.hasBeenDuplicated = true;

            const nextElements = [];
            const elementsToAppend = [];
            const groupIdMap = new Map();
            const oldIdToDuplicatedId = new Map();
            const hitElement = pointerDownState.hit.element;
            const elements = this.scene.getElementsIncludingDeleted();
            const selectedElementIds: Array<ExcalidrawElement["id"]> =
              getSelectedElements(elements, this.state, true).map(
                (element) => element.id,
              );

            for (const element of elements) {
              if (
                selectedElementIds.includes(element.id) ||
                // case: the state.selectedElementIds might not have been
                // updated yet by the time this mousemove event is fired
                (element.id === hitElement?.id &&
                  pointerDownState.hit.wasAddedToSelection)
              ) {
                const duplicatedElement = duplicateElement(
                  this.state.editingGroupId,
                  groupIdMap,
                  element,
                );
                const [originDragX, originDragY] = getGridPoint(
                  pointerDownState.origin.x - pointerDownState.drag.offset.x,
                  pointerDownState.origin.y - pointerDownState.drag.offset.y,
                  this.state.gridSize,
                );
                mutateElement(duplicatedElement, {
                  x: duplicatedElement.x + (originDragX - dragX),
                  y: duplicatedElement.y + (originDragY - dragY),
                });
                nextElements.push(duplicatedElement);
                elementsToAppend.push(element);
                oldIdToDuplicatedId.set(element.id, duplicatedElement.id);
              } else {
                nextElements.push(element);
              }
            }
            const nextSceneElements = [...nextElements, ...elementsToAppend];
            bindTextToShapeAfterDuplication(
              nextElements,
              elementsToAppend,
              oldIdToDuplicatedId,
            );
            fixBindingsAfterDuplication(
              nextSceneElements,
              elementsToAppend,
              oldIdToDuplicatedId,
              "duplicatesServeAsOld",
            );
            this.scene.replaceAllElements(nextSceneElements);
          }
          return;
        }
      }

      // It is very important to read this.state within each move event,
      // otherwise we would read a stale one!
      const draggingElement = this.state.draggingElement;
      if (!draggingElement) {
        return;
      }

      if (draggingElement.type === "freedraw") {
        const points = draggingElement.points;
        const dx = pointerCoords.x - draggingElement.x;
        const dy = pointerCoords.y - draggingElement.y;

        const lastPoint = points.length > 0 && points[points.length - 1];
        const discardPoint =
          lastPoint && lastPoint[0] === dx && lastPoint[1] === dy;

        if (!discardPoint) {
          const pressures = draggingElement.simulatePressure
            ? draggingElement.pressures
            : [...draggingElement.pressures, event.pressure];

          mutateElement(draggingElement, {
            points: [...points, [dx, dy]],
            pressures,
          });
        }
      } else if (isLinearElement(draggingElement)) {
        pointerDownState.drag.hasOccurred = true;
        const points = draggingElement.points;
        let dx = gridX - draggingElement.x;
        let dy = gridY - draggingElement.y;

        if (shouldRotateWithDiscreteAngle(event) && points.length === 2) {
          ({ width: dx, height: dy } = getLockedLinearCursorAlignSize(
            draggingElement.x,
            draggingElement.y,
            pointerCoords.x,
            pointerCoords.y,
          ));
        }

        if (points.length === 1) {
          mutateElement(draggingElement, {
            points: [...points, [dx, dy]],
          });
        } else if (points.length === 2) {
          mutateElement(draggingElement, {
            points: [...points.slice(0, -1), [dx, dy]],
          });
        }

        if (isBindingElement(draggingElement, false)) {
          // When creating a linear element by dragging
          this.maybeSuggestBindingsForLinearElementAtCoords(
            draggingElement,
            [pointerCoords],
            this.state.startBoundElement,
          );
        }
      } else {
        pointerDownState.lastCoords.x = pointerCoords.x;
        pointerDownState.lastCoords.y = pointerCoords.y;
        this.maybeDragNewGenericElement(pointerDownState, event);
      }

      if (this.state.activeTool.type === "selection") {
        pointerDownState.boxSelection.hasOccurred = true;

        const elements = this.scene.getNonDeletedElements();
        if (
          !event.shiftKey &&
          // allows for box-selecting points (without shift)
          !this.state.editingLinearElement &&
          isSomeElementSelected(elements, this.state)
        ) {
          if (pointerDownState.withCmdOrCtrl && pointerDownState.hit.element) {
            this.setState((prevState) =>
              selectGroupsForSelectedElements(
                {
                  ...prevState,
                  selectedElementIds: {
                    [pointerDownState.hit.element!.id]: true,
                  },
                },
                this.scene.getNonDeletedElements(),
              ),
            );
          } else {
            this.setState({
              selectedElementIds: {},
              selectedGroupIds: {},
              editingGroupId: null,
            });
          }
        }
        // box-select line editor points
        if (this.state.editingLinearElement) {
          LinearElementEditor.handleBoxSelection(
            event,
            this.state,
            this.setState.bind(this),
          );
          // regular box-select
        } else {
          const elementsWithinSelection = getElementsWithinSelection(
            elements,
            draggingElement,
          );
          this.setState((prevState) =>
            selectGroupsForSelectedElements(
              {
                ...prevState,
                selectedElementIds: {
                  ...prevState.selectedElementIds,
                  ...elementsWithinSelection.reduce(
                    (acc: Record<ExcalidrawElement["id"], true>, element) => {
                      acc[element.id] = true;
                      return acc;
                    },
                    {},
                  ),
                  ...(pointerDownState.hit.element
                    ? {
                        // if using ctrl/cmd, select the hitElement only if we
                        // haven't box-selected anything else
                        [pointerDownState.hit.element.id]:
                          !elementsWithinSelection.length,
                      }
                    : null),
                },
                showHyperlinkPopup:
                  elementsWithinSelection.length === 1 &&
                  elementsWithinSelection[0].link
                    ? "info"
                    : false,
                // select linear element only when we haven't box-selected anything else
                selectedLinearElement:
                  elementsWithinSelection.length === 1 &&
                  isLinearElement(elementsWithinSelection[0])
                    ? new LinearElementEditor(
                        elementsWithinSelection[0],
                        this.scene,
                      )
                    : null,
              },
              this.scene.getNonDeletedElements(),
            ),
          );
        }
      }
    });
  }

  // Returns whether the pointer move happened over either scrollbar
  private handlePointerMoveOverScrollbars(
    event: PointerEvent,
    pointerDownState: PointerDownState,
  ): boolean {
    if (pointerDownState.scrollbars.isOverHorizontal) {
      const x = event.clientX;
      const dx = x - pointerDownState.lastCoords.x;
      this.setState({
        scrollX: this.state.scrollX - dx / this.state.zoom.value,
      });
      pointerDownState.lastCoords.x = x;
      return true;
    }

    if (pointerDownState.scrollbars.isOverVertical) {
      const y = event.clientY;
      const dy = y - pointerDownState.lastCoords.y;
      this.setState({
        scrollY: this.state.scrollY - dy / this.state.zoom.value,
      });
      pointerDownState.lastCoords.y = y;
      return true;
    }
    return false;
  }

  private onPointerUpFromPointerDownHandler(
    pointerDownState: PointerDownState,
  ): (event: PointerEvent) => void {
    return withBatchedUpdates((childEvent: PointerEvent) => {
      const {
        draggingElement,
        resizingElement,
        multiElement,
        activeTool,
        isResizing,
        isRotating,
      } = this.state;
      this.setState({
        isResizing: false,
        isRotating: false,
        resizingElement: null,
        selectionElement: null,
        cursorButton: "up",
        // text elements are reset on finalize, and resetting on pointerup
        // may cause issues with double taps
        editingElement:
          multiElement || isTextElement(this.state.editingElement)
            ? this.state.editingElement
            : null,
      });

      this.savePointer(childEvent.clientX, childEvent.clientY, "up");

      // Handle end of dragging a point of a linear element, might close a loop
      // and sets binding element
      if (this.state.editingLinearElement) {
        if (
          !pointerDownState.boxSelection.hasOccurred &&
          pointerDownState.hit?.element?.id !==
            this.state.editingLinearElement.elementId
        ) {
          this.actionManager.executeAction(actionFinalize);
        } else {
          const editingLinearElement = LinearElementEditor.handlePointerUp(
            childEvent,
            this.state.editingLinearElement,
            this.state,
          );
          if (editingLinearElement !== this.state.editingLinearElement) {
            this.setState({
              editingLinearElement,
              suggestedBindings: [],
            });
          }
        }
      } else if (this.state.selectedLinearElement) {
        if (
          pointerDownState.hit?.element?.id !==
          this.state.selectedLinearElement.elementId
        ) {
          const selectedELements = getSelectedElements(
            this.scene.getNonDeletedElements(),
            this.state,
          );
          // set selectedLinearElement to null if there is more than one element selected since we don't want to show linear element handles
          if (selectedELements.length > 1) {
            this.setState({ selectedLinearElement: null });
          }
        } else {
          const linearElementEditor = LinearElementEditor.handlePointerUp(
            childEvent,
            this.state.selectedLinearElement,
            this.state,
          );

          const { startBindingElement, endBindingElement } =
            linearElementEditor;
          const element = this.scene.getElement(linearElementEditor.elementId);
          if (isBindingElement(element)) {
            bindOrUnbindLinearElement(
              element,
              startBindingElement,
              endBindingElement,
            );
          }

          if (linearElementEditor !== this.state.selectedLinearElement) {
            this.setState({
              selectedLinearElement: {
                ...linearElementEditor,
                selectedPointsIndices: null,
              },
              suggestedBindings: [],
            });
          }
        }
      }

      lastPointerUp = null;

      if (pointerDownState.eventListeners.onMove) {
        pointerDownState.eventListeners.onMove.flush();
      }

      window.removeEventListener(
        EVENT.POINTER_MOVE,
        pointerDownState.eventListeners.onMove!,
      );
      window.removeEventListener(
        EVENT.POINTER_UP,
        pointerDownState.eventListeners.onUp!,
      );
      window.removeEventListener(
        EVENT.KEYDOWN,
        pointerDownState.eventListeners.onKeyDown!,
      );
      window.removeEventListener(
        EVENT.KEYUP,
        pointerDownState.eventListeners.onKeyUp!,
      );

      if (this.state.pendingImageElementId) {
        this.setState({ pendingImageElementId: null });
      }

      if (draggingElement?.type === "freedraw") {
        const pointerCoords = viewportCoordsToSceneCoords(
          childEvent,
          this.state,
        );

        const points = draggingElement.points;
        let dx = pointerCoords.x - draggingElement.x;
        let dy = pointerCoords.y - draggingElement.y;

        // Allows dots to avoid being flagged as infinitely small
        if (dx === points[0][0] && dy === points[0][1]) {
          dy += 0.0001;
          dx += 0.0001;
        }

        const pressures = draggingElement.simulatePressure
          ? []
          : [...draggingElement.pressures, childEvent.pressure];

        mutateElement(draggingElement, {
          points: [...points, [dx, dy]],
          pressures,
          lastCommittedPoint: [dx, dy],
        });

        this.actionManager.executeAction(actionFinalize);

        return;
      }
      if (isImageElement(draggingElement)) {
        const imageElement = draggingElement;
        try {
          this.initializeImageDimensions(imageElement);
          this.setState(
            { selectedElementIds: { [imageElement.id]: true } },
            () => {
              this.actionManager.executeAction(actionFinalize);
            },
          );
        } catch (error: any) {
          console.error(error);
          this.scene.replaceAllElements(
            this.scene
              .getElementsIncludingDeleted()
              .filter((el) => el.id !== imageElement.id),
          );
          this.actionManager.executeAction(actionFinalize);
        }
        return;
      }

      if (isLinearElement(draggingElement)) {
        if (draggingElement!.points.length > 1) {
          this.history.resumeRecording();
        }
        const pointerCoords = viewportCoordsToSceneCoords(
          childEvent,
          this.state,
        );

        if (
          !pointerDownState.drag.hasOccurred &&
          draggingElement &&
          !multiElement
        ) {
          mutateElement(draggingElement, {
            points: [
              ...draggingElement.points,
              [
                pointerCoords.x - draggingElement.x,
                pointerCoords.y - draggingElement.y,
              ],
            ],
          });
          this.setState({
            multiElement: draggingElement,
            editingElement: this.state.draggingElement,
          });
        } else if (pointerDownState.drag.hasOccurred && !multiElement) {
          if (
            isBindingEnabled(this.state) &&
            isBindingElement(draggingElement, false)
          ) {
            maybeBindLinearElement(
              draggingElement,
              this.state,
              this.scene,
              pointerCoords,
            );
          }
          this.setState({ suggestedBindings: [], startBoundElement: null });
          if (!activeTool.locked) {
            resetCursor(this.canvas);
            this.setState((prevState) => ({
              draggingElement: null,
              activeTool: updateActiveTool(this.state, {
                type: "selection",
              }),
              selectedElementIds: {
                ...prevState.selectedElementIds,
                [draggingElement.id]: true,
              },
              selectedLinearElement: new LinearElementEditor(
                draggingElement,
                this.scene,
              ),
            }));
          } else {
            this.setState((prevState) => ({
              draggingElement: null,
            }));
          }
        }
        return;
      }

      if (
        activeTool.type !== "selection" &&
        draggingElement &&
        isInvisiblySmallElement(draggingElement)
      ) {
        // remove invisible element which was added in onPointerDown
        this.scene.replaceAllElements(
          this.scene.getElementsIncludingDeleted().slice(0, -1),
        );
        this.setState({
          draggingElement: null,
        });
        return;
      }

      if (draggingElement) {
        mutateElement(
          draggingElement,
          getNormalizedDimensions(draggingElement),
        );
      }

      if (resizingElement) {
        this.history.resumeRecording();
      }

      if (resizingElement && isInvisiblySmallElement(resizingElement)) {
        this.scene.replaceAllElements(
          this.scene
            .getElementsIncludingDeleted()
            .filter((el) => el.id !== resizingElement.id),
        );
      }

      // Code below handles selection when element(s) weren't
      // drag or added to selection on pointer down phase.
      const hitElement = pointerDownState.hit.element;
      if (
        this.state.selectedLinearElement?.elementId !== hitElement?.id &&
        isLinearElement(hitElement)
      ) {
        const selectedELements = getSelectedElements(
          this.scene.getNonDeletedElements(),
          this.state,
        );
        // set selectedLinearElement when no other element selected except
        // the one we've hit
        if (selectedELements.length === 1) {
          this.setState({
            selectedLinearElement: new LinearElementEditor(
              hitElement,
              this.scene,
            ),
          });
        }
      }
      if (isEraserActive(this.state)) {
        const draggedDistance = distance2d(
          this.lastPointerDown!.clientX,
          this.lastPointerDown!.clientY,
          this.lastPointerUp!.clientX,
          this.lastPointerUp!.clientY,
        );

        if (draggedDistance === 0) {
          const scenePointer = viewportCoordsToSceneCoords(
            {
              clientX: this.lastPointerUp!.clientX,
              clientY: this.lastPointerUp!.clientY,
            },
            this.state,
          );
          const hitElements = this.getElementsAtPosition(
            scenePointer.x,
            scenePointer.y,
          );
          hitElements.forEach(
            (hitElement) =>
              (pointerDownState.elementIdsToErase[hitElement.id] = {
                erase: true,
                opacity: hitElement.opacity,
              }),
          );
        }
        this.eraseElements(pointerDownState);
        return;
      } else if (Object.keys(pointerDownState.elementIdsToErase).length) {
        this.restoreReadyToEraseElements(pointerDownState);
      }

      if (
        hitElement &&
        !pointerDownState.drag.hasOccurred &&
        !pointerDownState.hit.wasAddedToSelection &&
        // if we're editing a line, pointerup shouldn't switch selection if
        // box selected
        (!this.state.editingLinearElement ||
          !pointerDownState.boxSelection.hasOccurred)
      ) {
        // when inside line editor, shift selects points instead
        if (childEvent.shiftKey && !this.state.editingLinearElement) {
          if (this.state.selectedElementIds[hitElement.id]) {
            if (isSelectedViaGroup(this.state, hitElement)) {
              // We want to unselect all groups hitElement is part of
              // as well as all elements that are part of the groups
              // hitElement is part of
              const idsOfSelectedElementsThatAreInGroups = hitElement.groupIds
                .flatMap((groupId) =>
                  getElementsInGroup(
                    this.scene.getNonDeletedElements(),
                    groupId,
                  ),
                )
                .map((element) => ({ [element.id]: false }))
                .reduce((prevId, acc) => ({ ...prevId, ...acc }), {});

              this.setState((_prevState) => ({
                selectedGroupIds: {
                  ..._prevState.selectedElementIds,
                  ...hitElement.groupIds
                    .map((gId) => ({ [gId]: false }))
                    .reduce((prev, acc) => ({ ...prev, ...acc }), {}),
                },
                selectedElementIds: {
                  ..._prevState.selectedElementIds,
                  ...idsOfSelectedElementsThatAreInGroups,
                },
              }));
              // if not gragging a linear element point (outside editor)
            } else if (!this.state.selectedLinearElement?.isDragging) {
              // remove element from selection while
              // keeping prev elements selected

              this.setState((prevState) => {
                const newSelectedElementIds = {
                  ...prevState.selectedElementIds,
                  [hitElement!.id]: false,
                };
                const newSelectedElements = getSelectedElements(
                  this.scene.getNonDeletedElements(),
                  { ...prevState, selectedElementIds: newSelectedElementIds },
                );

                return selectGroupsForSelectedElements(
                  {
                    ...prevState,
                    selectedElementIds: newSelectedElementIds,
                    // set selectedLinearElement only if thats the only element selected
                    selectedLinearElement:
                      newSelectedElements.length === 1 &&
                      isLinearElement(newSelectedElements[0])
                        ? new LinearElementEditor(
                            newSelectedElements[0],
                            this.scene,
                          )
                        : prevState.selectedLinearElement,
                  },
                  this.scene.getNonDeletedElements(),
                );
              });
            }
          } else {
            // add element to selection while
            // keeping prev elements selected
            this.setState((_prevState) => ({
              selectedElementIds: {
                ..._prevState.selectedElementIds,
                [hitElement!.id]: true,
              },
            }));
          }
        } else {
          this.setState((prevState) => ({
            ...selectGroupsForSelectedElements(
              {
                ...prevState,
                selectedElementIds: { [hitElement.id]: true },
                selectedLinearElement:
                  isLinearElement(hitElement) &&
                  // Don't set `selectedLinearElement` if its same as the hitElement, this is mainly to prevent resetting the `hoverPointIndex` to -1.
                  // Future we should update the API to take care of setting the correct `hoverPointIndex` when initialized
                  prevState.selectedLinearElement?.elementId !== hitElement.id
                    ? new LinearElementEditor(hitElement, this.scene)
                    : prevState.selectedLinearElement,
              },
              this.scene.getNonDeletedElements(),
            ),
          }));
        }
      }

      if (
        !pointerDownState.drag.hasOccurred &&
        !this.state.isResizing &&
        ((hitElement &&
          isHittingElementBoundingBoxWithoutHittingElement(
            hitElement,
            this.state,
            pointerDownState.origin.x,
            pointerDownState.origin.y,
          )) ||
          (!hitElement &&
            pointerDownState.hit.hasHitCommonBoundingBoxOfSelectedElements))
      ) {
        if (this.state.editingLinearElement) {
          this.setState({ editingLinearElement: null });
        } else {
          // Deselect selected elements
          this.setState({
            selectedElementIds: {},
            selectedGroupIds: {},
            editingGroupId: null,
          });
        }
        return;
      }

      if (
        !activeTool.locked &&
        activeTool.type !== "freedraw" &&
        draggingElement
      ) {
        this.setState((prevState) => ({
          selectedElementIds: {
            ...prevState.selectedElementIds,
            [draggingElement.id]: true,
          },
        }));
      }

      if (
        activeTool.type !== "selection" ||
        isSomeElementSelected(this.scene.getNonDeletedElements(), this.state)
      ) {
        this.history.resumeRecording();
      }

      if (pointerDownState.drag.hasOccurred || isResizing || isRotating) {
        (isBindingEnabled(this.state)
          ? bindOrUnbindSelectedElements
          : unbindLinearElements)(
          getSelectedElements(this.scene.getNonDeletedElements(), this.state),
        );
      }

      if (!activeTool.locked && activeTool.type !== "freedraw") {
        resetCursor(this.canvas);
        this.setState({
          draggingElement: null,
          suggestedBindings: [],
          activeTool: updateActiveTool(this.state, { type: "selection" }),
        });
      } else {
        this.setState({
          draggingElement: null,
          suggestedBindings: [],
        });
      }
    });
  }

  private restoreReadyToEraseElements = (
    pointerDownState: PointerDownState,
  ) => {
    const elements = this.scene.getElementsIncludingDeleted().map((ele) => {
      if (
        pointerDownState.elementIdsToErase[ele.id] &&
        pointerDownState.elementIdsToErase[ele.id].erase
      ) {
        return newElementWith(ele, {
          opacity: pointerDownState.elementIdsToErase[ele.id].opacity,
        });
      } else if (
        isBoundToContainer(ele) &&
        pointerDownState.elementIdsToErase[ele.containerId] &&
        pointerDownState.elementIdsToErase[ele.containerId].erase
      ) {
        return newElementWith(ele, {
          opacity: pointerDownState.elementIdsToErase[ele.containerId].opacity,
        });
      }
      return ele;
    });

    this.scene.replaceAllElements(elements);
  };

  private eraseElements = (pointerDownState: PointerDownState) => {
    const elements = this.scene.getElementsIncludingDeleted().map((ele) => {
      if (
        pointerDownState.elementIdsToErase[ele.id] &&
        pointerDownState.elementIdsToErase[ele.id].erase
      ) {
        return newElementWith(ele, { isDeleted: true });
      } else if (
        isBoundToContainer(ele) &&
        pointerDownState.elementIdsToErase[ele.containerId] &&
        pointerDownState.elementIdsToErase[ele.containerId].erase
      ) {
        return newElementWith(ele, { isDeleted: true });
      }
      return ele;
    });

    this.history.resumeRecording();
    this.scene.replaceAllElements(elements);
  };

  private initializeImage = async ({
    imageFile,
    imageElement: _imageElement,
    showCursorImagePreview = false,
  }: {
    imageFile: File;
    imageElement: ExcalidrawImageElement;
    showCursorImagePreview?: boolean;
  }) => {
    // at this point this should be guaranteed image file, but we do this check
    // to satisfy TS down the line
    if (!isSupportedImageFile(imageFile)) {
      throw new Error(t("errors.unsupportedFileType"));
    }
    const mimeType = imageFile.type;

    setCursor(this.canvas, "wait");

    if (mimeType === MIME_TYPES.svg) {
      try {
        imageFile = SVGStringToFile(
          await normalizeSVG(await imageFile.text()),
          imageFile.name,
        );
      } catch (error: any) {
        console.warn(error);
        throw new Error(t("errors.svgImageInsertError"));
      }
    }

    // generate image id (by default the file digest) before any
    // resizing/compression takes place to keep it more portable
    const fileId = await ((this.props.generateIdForFile?.(
      imageFile,
    ) as Promise<FileId>) || generateIdFromFile(imageFile));

    if (!fileId) {
      console.warn(
        "Couldn't generate file id or the supplied `generateIdForFile` didn't resolve to one.",
      );
      throw new Error(t("errors.imageInsertError"));
    }

    const existingFileData = this.files[fileId];
    if (!existingFileData?.dataURL) {
      try {
        imageFile = await resizeImageFile(imageFile, {
          maxWidthOrHeight: DEFAULT_MAX_IMAGE_WIDTH_OR_HEIGHT,
        });
      } catch (error: any) {
        console.error("error trying to resing image file on insertion", error);
      }

      if (imageFile.size > MAX_ALLOWED_FILE_BYTES) {
        throw new Error(
          t("errors.fileTooBig", {
            maxSize: `${Math.trunc(MAX_ALLOWED_FILE_BYTES / 1024 / 1024)}MB`,
          }),
        );
      }
    }

    if (showCursorImagePreview) {
      const dataURL = this.files[fileId]?.dataURL;
      // optimization so that we don't unnecessarily resize the original
      // full-size file for cursor preview
      // (it's much faster to convert the resized dataURL to File)
      const resizedFile = dataURL && dataURLToFile(dataURL);

      this.setImagePreviewCursor(resizedFile || imageFile);
    }

    const dataURL =
      this.files[fileId]?.dataURL || (await getDataURL(imageFile));

    const imageElement = mutateElement(
      _imageElement,
      {
        fileId,
      },
      false,
    ) as NonDeleted<InitializedExcalidrawImageElement>;

    return new Promise<NonDeleted<InitializedExcalidrawImageElement>>(
      async (resolve, reject) => {
        try {
          this.files = {
            ...this.files,
            [fileId]: {
              mimeType,
              id: fileId,
              dataURL,
              created: Date.now(),
              lastRetrieved: Date.now(),
            },
          };
          const cachedImageData = this.imageCache.get(fileId);
          if (!cachedImageData) {
            this.addNewImagesToImageCache();
            await this.updateImageCache([imageElement]);
          }
          if (cachedImageData?.image instanceof Promise) {
            await cachedImageData.image;
          }
          if (
            this.state.pendingImageElementId !== imageElement.id &&
            this.state.draggingElement?.id !== imageElement.id
          ) {
            this.initializeImageDimensions(imageElement, true);
          }
          resolve(imageElement);
        } catch (error: any) {
          console.error(error);
          reject(new Error(t("errors.imageInsertError")));
        } finally {
          if (!showCursorImagePreview) {
            resetCursor(this.canvas);
          }
        }
      },
    );
  };

  /**
   * inserts image into elements array and rerenders
   */
  private insertImageElement = async (
    imageElement: ExcalidrawImageElement,
    imageFile: File,
    showCursorImagePreview?: boolean,
  ) => {
    this.scene.replaceAllElements([
      ...this.scene.getElementsIncludingDeleted(),
      imageElement,
    ]);

    try {
      await this.initializeImage({
        imageFile,
        imageElement,
        showCursorImagePreview,
      });
    } catch (error: any) {
      mutateElement(imageElement, {
        isDeleted: true,
      });
      this.actionManager.executeAction(actionFinalize);
      this.setState({
        errorMessage: error.message || t("errors.imageInsertError"),
      });
    }
  };

  private setImagePreviewCursor = async (imageFile: File) => {
    // mustn't be larger than 128 px
    // https://developer.mozilla.org/en-US/docs/Web/CSS/CSS_Basic_User_Interface/Using_URL_values_for_the_cursor_property
    const cursorImageSizePx = 96;

    const imagePreview = await resizeImageFile(imageFile, {
      maxWidthOrHeight: cursorImageSizePx,
    });

    let previewDataURL = await getDataURL(imagePreview);

    // SVG cannot be resized via `resizeImageFile` so we resize by rendering to
    // a small canvas
    if (imageFile.type === MIME_TYPES.svg) {
      const img = await loadHTMLImageElement(previewDataURL);

      let height = Math.min(img.height, cursorImageSizePx);
      let width = height * (img.width / img.height);

      if (width > cursorImageSizePx) {
        width = cursorImageSizePx;
        height = width * (img.height / img.width);
      }

      const canvas = document.createElement("canvas");
      canvas.height = height;
      canvas.width = width;
      const context = canvas.getContext("2d")!;

      context.drawImage(img, 0, 0, width, height);

      previewDataURL = canvas.toDataURL(MIME_TYPES.svg) as DataURL;
    }

    if (this.state.pendingImageElementId) {
      setCursor(this.canvas, `url(${previewDataURL}) 4 4, auto`);
    }
  };

  private onImageAction = async (
    { insertOnCanvasDirectly } = { insertOnCanvasDirectly: false },
  ) => {
    try {
      const clientX = this.state.width / 2 + this.state.offsetLeft;
      const clientY = this.state.height / 2 + this.state.offsetTop;

      const { x, y } = viewportCoordsToSceneCoords(
        { clientX, clientY },
        this.state,
      );

      const imageFile = await fileOpen({
        description: "Image",
        extensions: ["jpg", "png", "svg", "gif"],
      });

      const imageElement = this.createImageElement({
        sceneX: x,
        sceneY: y,
      });

      if (insertOnCanvasDirectly) {
        this.insertImageElement(imageElement, imageFile);
        this.initializeImageDimensions(imageElement);
        this.setState(
          {
            selectedElementIds: { [imageElement.id]: true },
          },
          () => {
            this.actionManager.executeAction(actionFinalize);
          },
        );
      } else {
        this.setState(
          {
            pendingImageElementId: imageElement.id,
          },
          () => {
            this.insertImageElement(
              imageElement,
              imageFile,
              /* showCursorImagePreview */ true,
            );
          },
        );
      }
    } catch (error: any) {
      if (error.name !== "AbortError") {
        console.error(error);
      } else {
        console.warn(error);
      }
      this.setState(
        {
          pendingImageElementId: null,
          editingElement: null,
          activeTool: updateActiveTool(this.state, { type: "selection" }),
        },
        () => {
          this.actionManager.executeAction(actionFinalize);
        },
      );
    }
  };

  private initializeImageDimensions = (
    imageElement: ExcalidrawImageElement,
    forceNaturalSize = false,
  ) => {
    const image =
      isInitializedImageElement(imageElement) &&
      this.imageCache.get(imageElement.fileId)?.image;

    if (!image || image instanceof Promise) {
      if (
        imageElement.width < DRAGGING_THRESHOLD / this.state.zoom.value &&
        imageElement.height < DRAGGING_THRESHOLD / this.state.zoom.value
      ) {
        const placeholderSize = 100 / this.state.zoom.value;
        mutateElement(imageElement, {
          x: imageElement.x - placeholderSize / 2,
          y: imageElement.y - placeholderSize / 2,
          width: placeholderSize,
          height: placeholderSize,
        });
      }

      return;
    }

    if (
      forceNaturalSize ||
      // if user-created bounding box is below threshold, assume the
      // intention was to click instead of drag, and use the image's
      // intrinsic size
      (imageElement.width < DRAGGING_THRESHOLD / this.state.zoom.value &&
        imageElement.height < DRAGGING_THRESHOLD / this.state.zoom.value)
    ) {
      const minHeight = Math.max(this.state.height - 120, 160);
      // max 65% of canvas height, clamped to <300px, vh - 120px>
      const maxHeight = Math.min(
        minHeight,
        Math.floor(this.state.height * 0.5) / this.state.zoom.value,
      );

      const height = Math.min(image.naturalHeight, maxHeight);
      const width = height * (image.naturalWidth / image.naturalHeight);

      // add current imageElement width/height to account for previous centering
      // of the placeholder image
      const x = imageElement.x + imageElement.width / 2 - width / 2;
      const y = imageElement.y + imageElement.height / 2 - height / 2;

      mutateElement(imageElement, { x, y, width, height });
    }
  };

  /** updates image cache, refreshing updated elements and/or setting status
      to error for images that fail during <img> element creation */
  private updateImageCache = async (
    elements: readonly InitializedExcalidrawImageElement[],
    files = this.files,
  ) => {
    const { updatedFiles, erroredFiles } = await _updateImageCache({
      imageCache: this.imageCache,
      fileIds: elements.map((element) => element.fileId),
      files,
    });
    if (updatedFiles.size || erroredFiles.size) {
      for (const element of elements) {
        if (updatedFiles.has(element.fileId)) {
          invalidateShapeForElement(element);
        }
      }
    }
    if (erroredFiles.size) {
      this.scene.replaceAllElements(
        this.scene.getElementsIncludingDeleted().map((element) => {
          if (
            isInitializedImageElement(element) &&
            erroredFiles.has(element.fileId)
          ) {
            return newElementWith(element, {
              status: "error",
            });
          }
          return element;
        }),
      );
    }

    return { updatedFiles, erroredFiles };
  };

  /** adds new images to imageCache and re-renders if needed */
  private addNewImagesToImageCache = async (
    imageElements: InitializedExcalidrawImageElement[] = getInitializedImageElements(
      this.scene.getNonDeletedElements(),
    ),
    files: BinaryFiles = this.files,
  ) => {
    const uncachedImageElements = imageElements.filter(
      (element) => !element.isDeleted && !this.imageCache.has(element.fileId),
    );

    if (uncachedImageElements.length) {
      const { updatedFiles } = await this.updateImageCache(
        uncachedImageElements,
        files,
      );
      if (updatedFiles.size) {
        this.scene.informMutation();
      }
    }
  };

  /** generally you should use `addNewImagesToImageCache()` directly if you need
   *  to render new images. This is just a failsafe  */
  private scheduleImageRefresh = throttle(() => {
    this.addNewImagesToImageCache();
  }, IMAGE_RENDER_TIMEOUT);

  private updateBindingEnabledOnPointerMove = (
    event: React.PointerEvent<HTMLCanvasElement>,
  ) => {
    const shouldEnableBinding = shouldEnableBindingForPointerEvent(event);
    if (this.state.isBindingEnabled !== shouldEnableBinding) {
      this.setState({ isBindingEnabled: shouldEnableBinding });
    }
  };

  private maybeSuggestBindingAtCursor = (pointerCoords: {
    x: number;
    y: number;
  }): void => {
    const hoveredBindableElement = getHoveredElementForBinding(
      pointerCoords,
      this.scene,
    );
    this.setState({
      suggestedBindings:
        hoveredBindableElement != null ? [hoveredBindableElement] : [],
    });
  };

  private maybeSuggestBindingsForLinearElementAtCoords = (
    linearElement: NonDeleted<ExcalidrawLinearElement>,
    /** scene coords */
    pointerCoords: {
      x: number;
      y: number;
    }[],
    // During line creation the start binding hasn't been written yet
    // into `linearElement`
    oppositeBindingBoundElement?: ExcalidrawBindableElement | null,
  ): void => {
    if (!pointerCoords.length) {
      return;
    }

    const suggestedBindings = pointerCoords.reduce(
      (acc: NonDeleted<ExcalidrawBindableElement>[], coords) => {
        const hoveredBindableElement = getHoveredElementForBinding(
          coords,
          this.scene,
        );
        if (
          hoveredBindableElement != null &&
          !isLinearElementSimpleAndAlreadyBound(
            linearElement,
            oppositeBindingBoundElement?.id,
            hoveredBindableElement,
          )
        ) {
          acc.push(hoveredBindableElement);
        }
        return acc;
      },
      [],
    );

    this.setState({ suggestedBindings });
  };

  private maybeSuggestBindingForAll(
    selectedElements: NonDeleted<ExcalidrawElement>[],
  ): void {
    const suggestedBindings = getEligibleElementsForBinding(selectedElements);
    this.setState({ suggestedBindings });
  }

  private clearSelection(hitElement: ExcalidrawElement | null): void {
    this.setState((prevState) => ({
      selectedElementIds: {},
      selectedGroupIds: {},
      // Continue editing the same group if the user selected a different
      // element from it
      editingGroupId:
        prevState.editingGroupId &&
        hitElement != null &&
        isElementInGroup(hitElement, prevState.editingGroupId)
          ? prevState.editingGroupId
          : null,
    }));
    this.setState({
      selectedElementIds: {},
      previousSelectedElementIds: this.state.selectedElementIds,
    });
  }

  private handleCanvasRef = (canvas: HTMLCanvasElement) => {
    // canvas is null when unmounting
    if (canvas !== null) {
      this.canvas = canvas;
      this.rc = rough.canvas(this.canvas);

      this.canvas.addEventListener(EVENT.WHEEL, this.handleWheel, {
        passive: false,
      });
      this.canvas.addEventListener(EVENT.TOUCH_START, this.onTapStart);
      this.canvas.addEventListener(EVENT.TOUCH_END, this.onTapEnd);
    } else {
      this.canvas?.removeEventListener(EVENT.WHEEL, this.handleWheel);
      this.canvas?.removeEventListener(EVENT.TOUCH_START, this.onTapStart);
      this.canvas?.removeEventListener(EVENT.TOUCH_END, this.onTapEnd);
    }
  };

  private handleAppOnDrop = async (event: React.DragEvent<HTMLDivElement>) => {
    // must be retrieved first, in the same frame
    const { file, fileHandle } = await getFileFromEvent(event);

    try {
      if (isSupportedImageFile(file)) {
        // first attempt to decode scene from the image if it's embedded
        // ---------------------------------------------------------------------

        if (file?.type === MIME_TYPES.png || file?.type === MIME_TYPES.svg) {
          try {
            const scene = await loadFromBlob(
              file,
              this.state,
              this.scene.getElementsIncludingDeleted(),
              fileHandle,
            );
            this.syncActionResult({
              ...scene,
              appState: {
                ...(scene.appState || this.state),
                isLoading: false,
              },
              replaceFiles: true,
              commitToHistory: true,
            });
            return;
          } catch (error: any) {
            if (error.name !== "EncodingError") {
              throw error;
            }
          }
        }

        // if no scene is embedded or we fail for whatever reason, fall back
        // to importing as regular image
        // ---------------------------------------------------------------------

        const { x: sceneX, y: sceneY } = viewportCoordsToSceneCoords(
          event,
          this.state,
        );

        const imageElement = this.createImageElement({ sceneX, sceneY });
        this.insertImageElement(imageElement, file);
        this.initializeImageDimensions(imageElement);
        this.setState({ selectedElementIds: { [imageElement.id]: true } });

        return;
      }
    } catch (error: any) {
      return this.setState({
        isLoading: false,
        errorMessage: error.message,
      });
    }

    const libraryJSON = event.dataTransfer.getData(MIME_TYPES.excalidrawlib);
    if (libraryJSON && typeof libraryJSON === "string") {
      try {
        const libraryItems = parseLibraryJSON(libraryJSON);
        this.addElementsFromPasteOrLibrary({
          elements: distributeLibraryItemsOnSquareGrid(libraryItems),
          position: event,
          files: null,
        });
      } catch (error: any) {
        this.setState({ errorMessage: error.message });
      }
      return;
    }

    if (file) {
      // atetmpt to parse an excalidraw/excalidrawlib file
      await this.loadFileToCanvas(file, fileHandle);
    }
  };

  loadFileToCanvas = async (
    file: File,
    fileHandle: FileSystemHandle | null,
  ) => {
    file = await normalizeFile(file);
    try {
      const ret = await loadSceneOrLibraryFromBlob(
        file,
        this.state,
        this.scene.getElementsIncludingDeleted(),
        fileHandle,
      );
      if (ret.type === MIME_TYPES.excalidraw) {
        this.setState({ isLoading: true });
        this.syncActionResult({
          ...ret.data,
          appState: {
            ...(ret.data.appState || this.state),
            isLoading: false,
          },
          replaceFiles: true,
          commitToHistory: true,
        });
      } else if (ret.type === MIME_TYPES.excalidrawlib) {
        await this.library
          .updateLibrary({
            libraryItems: file,
            merge: true,
            openLibraryMenu: true,
          })
          .catch((error) => {
            console.error(error);
            this.setState({ errorMessage: t("errors.importLibraryError") });
          });
      }
    } catch (error: any) {
      this.setState({ isLoading: false, errorMessage: error.message });
    }
  };

  private handleCanvasContextMenu = (
    event: React.PointerEvent<HTMLCanvasElement>,
  ) => {
    event.preventDefault();

    if (
      (event.nativeEvent.pointerType === "touch" ||
        (event.nativeEvent.pointerType === "pen" &&
          // always allow if user uses a pen secondary button
          event.button !== POINTER_BUTTON.SECONDARY)) &&
      this.state.activeTool.type !== "selection"
    ) {
      return;
    }

    const { x, y } = viewportCoordsToSceneCoords(event, this.state);
    const element = this.getElementAtPosition(x, y, {
      preferSelected: true,
      includeLockedElements: true,
    });

    const selectedElements = getSelectedElements(
      this.scene.getNonDeletedElements(),
      this.state,
    );
    const isHittignCommonBoundBox =
      this.isHittingCommonBoundingBoxOfSelectedElements(
        { x, y },
        selectedElements,
      );

    const type = element || isHittignCommonBoundBox ? "element" : "canvas";

    const container = this.excalidrawContainerRef.current!;
    const { top: offsetTop, left: offsetLeft } =
      container.getBoundingClientRect();
    const left = event.clientX - offsetLeft;
    const top = event.clientY - offsetTop;

    trackEvent("contextMenu", "openContextMenu", type);

    this.setState(
      {
        ...(element && !this.state.selectedElementIds[element.id]
          ? selectGroupsForSelectedElements(
              {
                ...this.state,
                selectedElementIds: { [element.id]: true },
                selectedLinearElement: isLinearElement(element)
                  ? new LinearElementEditor(element, this.scene)
                  : null,
              },
              this.scene.getNonDeletedElements(),
            )
          : this.state),
        showHyperlinkPopup: false,
      },
      () => {
        this.setState({
          contextMenu: { top, left, items: this.getContextMenuItems(type) },
        });
      },
    );
  };

  private maybeDragNewGenericElement = (
    pointerDownState: PointerDownState,
    event: MouseEvent | KeyboardEvent,
  ): void => {
    const draggingElement = this.state.draggingElement;
    const pointerCoords = pointerDownState.lastCoords;
    if (!draggingElement) {
      return;
    }
    if (
      draggingElement.type === "selection" &&
      this.state.activeTool.type !== "eraser"
    ) {
      dragNewElement(
        draggingElement,
        this.state.activeTool.type,
        pointerDownState.origin.x,
        pointerDownState.origin.y,
        pointerCoords.x,
        pointerCoords.y,
        distance(pointerDownState.origin.x, pointerCoords.x),
        distance(pointerDownState.origin.y, pointerCoords.y),
        shouldMaintainAspectRatio(event),
        shouldResizeFromCenter(event),
      );
    } else {
      const [gridX, gridY] = getGridPoint(
        pointerCoords.x,
        pointerCoords.y,
        this.state.gridSize,
      );

      const image =
        isInitializedImageElement(draggingElement) &&
        this.imageCache.get(draggingElement.fileId)?.image;
      const aspectRatio =
        image && !(image instanceof Promise)
          ? image.width / image.height
          : null;

      dragNewElement(
        draggingElement,
        this.state.activeTool.type,
        pointerDownState.originInGrid.x,
        pointerDownState.originInGrid.y,
        gridX,
        gridY,
        distance(pointerDownState.originInGrid.x, gridX),
        distance(pointerDownState.originInGrid.y, gridY),
        isImageElement(draggingElement)
          ? !shouldMaintainAspectRatio(event)
          : shouldMaintainAspectRatio(event),
        shouldResizeFromCenter(event),
        aspectRatio,
      );

      this.maybeSuggestBindingForAll([draggingElement]);
    }
  };

  private maybeHandleResize = (
    pointerDownState: PointerDownState,
    event: MouseEvent | KeyboardEvent,
  ): boolean => {
    const selectedElements = getSelectedElements(
      this.scene.getNonDeletedElements(),
      this.state,
    );
    const transformHandleType = pointerDownState.resize.handleType;
    this.setState({
      // TODO: rename this state field to "isScaling" to distinguish
      // it from the generic "isResizing" which includes scaling and
      // rotating
      isResizing: transformHandleType && transformHandleType !== "rotation",
      isRotating: transformHandleType === "rotation",
    });
    const pointerCoords = pointerDownState.lastCoords;
    const [resizeX, resizeY] = getGridPoint(
      pointerCoords.x - pointerDownState.resize.offset.x,
      pointerCoords.y - pointerDownState.resize.offset.y,
      this.state.gridSize,
    );
    if (
      transformElements(
        pointerDownState,
        transformHandleType,
        selectedElements,
        pointerDownState.resize.arrowDirection,
        shouldRotateWithDiscreteAngle(event),
        shouldResizeFromCenter(event),
        selectedElements.length === 1 && isImageElement(selectedElements[0])
          ? !shouldMaintainAspectRatio(event)
          : shouldMaintainAspectRatio(event),
        resizeX,
        resizeY,
        pointerDownState.resize.center.x,
        pointerDownState.resize.center.y,
      )
    ) {
      this.maybeSuggestBindingForAll(selectedElements);
      return true;
    }
    return false;
  };

  private getContextMenuItems = (
    type: "canvas" | "element",
  ): ContextMenuItems => {
    const options: ContextMenuItems = [];

    options.push(actionCopyAsPng, actionCopyAsSvg);

    // canvas contextMenu
    // -------------------------------------------------------------------------

    if (type === "canvas") {
      if (this.state.viewModeEnabled) {
        return [
          ...options,
          actionToggleGridMode,
          actionToggleZenMode,
          actionToggleViewMode,
          actionToggleStats,
        ];
      }

      return [
        actionPaste,
        CONTEXT_MENU_SEPARATOR,
        actionCopyAsPng,
        actionCopyAsSvg,
        copyText,
        CONTEXT_MENU_SEPARATOR,
        actionSelectAll,
        CONTEXT_MENU_SEPARATOR,
        actionToggleGridMode,
        actionToggleZenMode,
        actionToggleViewMode,
        actionToggleStats,
      ];
    }

    // element contextMenu
    // -------------------------------------------------------------------------

    options.push(copyText);

    if (this.state.viewModeEnabled) {
      return [actionCopy, ...options];
    }

    return [
      actionCut,
      actionCopy,
      actionPaste,
      CONTEXT_MENU_SEPARATOR,
      ...options,
      CONTEXT_MENU_SEPARATOR,
      actionCopyStyles,
      actionPasteStyles,
      CONTEXT_MENU_SEPARATOR,
      actionGroup,
      actionUnbindText,
      actionBindText,
      actionCreateContainerFromText,
      actionUngroup,
      CONTEXT_MENU_SEPARATOR,
      actionAddToLibrary,
      CONTEXT_MENU_SEPARATOR,
      actionSendBackward,
      actionBringForward,
      actionSendToBack,
      actionBringToFront,
      CONTEXT_MENU_SEPARATOR,
      actionFlipHorizontal,
      actionFlipVertical,
      CONTEXT_MENU_SEPARATOR,
      actionToggleLinearEditor,
      actionLink,
      actionDuplicateSelection,
      actionToggleLock,
      CONTEXT_MENU_SEPARATOR,
      actionDeleteSelected,
    ];
  };

  private handleWheel = withBatchedUpdates((event: WheelEvent) => {
    event.preventDefault();
    if (isPanning) {
      return;
    }

    const { deltaX, deltaY } = event;
    // note that event.ctrlKey is necessary to handle pinch zooming
    if (event.metaKey || event.ctrlKey) {
      const sign = Math.sign(deltaY);
      const MAX_STEP = ZOOM_STEP * 100;
      const absDelta = Math.abs(deltaY);
      let delta = deltaY;
      if (absDelta > MAX_STEP) {
        delta = MAX_STEP * sign;
      }

      let newZoom = this.state.zoom.value - delta / 100;
      // increase zoom steps the more zoomed-in we are (applies to >100% only)
      newZoom +=
        Math.log10(Math.max(1, this.state.zoom.value)) *
        -sign *
        // reduced amplification for small deltas (small movements on a trackpad)
        Math.min(1, absDelta / 20);

      this.setState((state) => ({
        ...getStateForZoom(
          {
            viewportX: cursorX,
            viewportY: cursorY,
            nextZoom: getNormalizedZoom(newZoom),
          },
          state,
        ),
        shouldCacheIgnoreZoom: true,
      }));
      this.resetShouldCacheIgnoreZoomDebounced();
      return;
    }

    // scroll horizontally when shift pressed
    if (event.shiftKey) {
      this.setState(({ zoom, scrollX }) => ({
        // on Mac, shift+wheel tends to result in deltaX
        scrollX: scrollX - (deltaY || deltaX) / zoom.value,
      }));
      return;
    }

    this.setState(({ zoom, scrollX, scrollY }) => ({
      scrollX: scrollX - deltaX / zoom.value,
      scrollY: scrollY - deltaY / zoom.value,
    }));
  });

  private getTextWysiwygSnappedToCenterPosition(
    x: number,
    y: number,
    appState: AppState,
    container?: ExcalidrawTextContainer | null,
  ) {
    if (container) {
      let elementCenterX = container.x + container.width / 2;
      let elementCenterY = container.y + container.height / 2;

      const elementCenter = getContainerCenter(container, appState);
      if (elementCenter) {
        elementCenterX = elementCenter.x;
        elementCenterY = elementCenter.y;
      }
      const distanceToCenter = Math.hypot(
        x - elementCenterX,
        y - elementCenterY,
      );
      const isSnappedToCenter =
        distanceToCenter < TEXT_TO_CENTER_SNAP_THRESHOLD;
      if (isSnappedToCenter) {
        const { x: viewportX, y: viewportY } = sceneCoordsToViewportCoords(
          { sceneX: elementCenterX, sceneY: elementCenterY },
          appState,
        );
        return { viewportX, viewportY, elementCenterX, elementCenterY };
      }
    }
  }

  private savePointer = (x: number, y: number, button: "up" | "down") => {
    if (!x || !y) {
      return;
    }
    const pointer = viewportCoordsToSceneCoords(
      { clientX: x, clientY: y },
      this.state,
    );

    if (isNaN(pointer.x) || isNaN(pointer.y)) {
      // sometimes the pointer goes off screen
    }

    this.props.onPointerUpdate?.({
      pointer,
      button,
      pointersMap: gesture.pointers,
    });
  };

  private resetShouldCacheIgnoreZoomDebounced = debounce(() => {
    if (!this.unmounted) {
      this.setState({ shouldCacheIgnoreZoom: false });
    }
  }, 300);

  private updateDOMRect = (cb?: () => void) => {
    if (this.excalidrawContainerRef?.current) {
      const excalidrawContainer = this.excalidrawContainerRef.current;
      const {
        width,
        height,
        left: offsetLeft,
        top: offsetTop,
      } = excalidrawContainer.getBoundingClientRect();
      const {
        width: currentWidth,
        height: currentHeight,
        offsetTop: currentOffsetTop,
        offsetLeft: currentOffsetLeft,
      } = this.state;

      if (
        width === currentWidth &&
        height === currentHeight &&
        offsetLeft === currentOffsetLeft &&
        offsetTop === currentOffsetTop
      ) {
        if (cb) {
          cb();
        }
        return;
      }

      this.setState(
        {
          width,
          height,
          offsetLeft,
          offsetTop,
        },
        () => {
          cb && cb();
        },
      );
    }
  };

  public refresh = () => {
    this.setState({ ...this.getCanvasOffsets() });
  };

  private getCanvasOffsets(): Pick<AppState, "offsetTop" | "offsetLeft"> {
    if (this.excalidrawContainerRef?.current) {
      const excalidrawContainer = this.excalidrawContainerRef.current;
      const { left, top } = excalidrawContainer.getBoundingClientRect();
      return {
        offsetLeft: left,
        offsetTop: top,
      };
    }
    return {
      offsetLeft: 0,
      offsetTop: 0,
    };
  }

  private async updateLanguage() {
    const currentLang =
      languages.find((lang) => lang.code === this.props.langCode) ||
      defaultLang;
    await setLanguage(currentLang);
    this.setAppState({});
  }
}

// -----------------------------------------------------------------------------
// TEST HOOKS
// -----------------------------------------------------------------------------

declare global {
  interface Window {
    h: {
      elements: readonly ExcalidrawElement[];
      state: AppState;
      setState: React.Component<any, AppState>["setState"];
      app: InstanceType<typeof App>;
      history: History;
    };
  }
}

if (
  process.env.NODE_ENV === ENV.TEST ||
  process.env.NODE_ENV === ENV.DEVELOPMENT
) {
  window.h = window.h || ({} as Window["h"]);

  Object.defineProperties(window.h, {
    elements: {
      configurable: true,
      get() {
        return this.app?.scene.getElementsIncludingDeleted();
      },
      set(elements: ExcalidrawElement[]) {
        return this.app?.scene.replaceAllElements(elements);
      },
    },
  });
}

export default App;<|MERGE_RESOLUTION|>--- conflicted
+++ resolved
@@ -260,25 +260,19 @@
 import { fileOpen, FileSystemHandle } from "../data/filesystem";
 import {
   bindTextToShapeAfterDuplication,
-<<<<<<< HEAD
-=======
-  getApproxMinLineHeight,
-  getApproxMinLineWidth,
->>>>>>> 83383977
   getBoundTextElement,
   getContainerCenter,
   getContainerDims,
   getContainerElement,
-  getDefaultLineHeight,
-  getLineHeightInPx,
   getTextBindableContainerAtPosition,
   isValidTextContainer,
 } from "../element/textElement";
 import {
-  getLineHeight,
   getApproxMinLineHeight,
   getApproxMinLineWidth,
   isMeasureTextSupported,
+  getLineHeightInPx,
+  getDefaultLineHeight,
 } from "../element/textMeasurements";
 import { isHittingElementNotConsideringBoundingBox } from "../element/collision";
 import {
@@ -1756,20 +1750,9 @@
           // add paragraph only if previous line was not empty, IOW don't add
           // more than one empty line
           if (prevLine) {
-<<<<<<< HEAD
-            const defaultLineHeight = getLineHeight(
-              getFontString({
-                fontSize: textElementProps.fontSize,
-                fontFamily: textElementProps.fontFamily,
-              }),
-            );
-
-            currentY += defaultLineHeight + LINE_GAP;
-=======
             currentY +=
               getLineHeightInPx(textElementProps.fontSize, lineHeight) +
               LINE_GAP;
->>>>>>> 83383977
           }
         }
 

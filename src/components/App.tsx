import React, { useContext } from "react";
import { flushSync } from "react-dom";

import { RoughCanvas } from "roughjs/bin/canvas";
import rough from "roughjs/bin/rough";
import clsx from "clsx";
import { nanoid } from "nanoid";

import {
  actionAddToLibrary,
  actionBringForward,
  actionBringToFront,
  actionCopy,
  actionCopyAsPng,
  actionCopyAsSvg,
  copyText,
  actionCopyStyles,
  actionCut,
  actionDeleteSelected,
  actionDuplicateSelection,
  actionFinalize,
  actionFlipHorizontal,
  actionFlipVertical,
  actionGroup,
  actionPasteStyles,
  actionSelectAll,
  actionSendBackward,
  actionSendToBack,
  actionToggleGridMode,
  actionToggleStats,
  actionToggleZenMode,
  actionUnbindText,
  actionBindText,
  actionUngroup,
  actionLink,
  actionToggleElementLock,
  actionToggleLinearEditor,
} from "../actions";
import { createRedoAction, createUndoAction } from "../actions/actionHistory";
import { ActionManager } from "../actions/manager";
import { actions } from "../actions/register";
import { ActionResult } from "../actions/types";
import { trackEvent } from "../analytics";
import {
  getDefaultAppState,
  isEraserActive,
  isHandToolActive,
} from "../appState";
import { parseClipboard } from "../clipboard";
import {
  APP_NAME,
  CURSOR_TYPE,
  DEFAULT_MAX_IMAGE_WIDTH_OR_HEIGHT,
  DEFAULT_UI_OPTIONS,
  DEFAULT_VERTICAL_ALIGN,
  DRAGGING_THRESHOLD,
  ELEMENT_READY_TO_ERASE_OPACITY,
  ELEMENT_SHIFT_TRANSLATE_AMOUNT,
  ELEMENT_TRANSLATE_AMOUNT,
  ENV,
  EVENT,
  FRAME_STYLE,
  EXPORT_IMAGE_TYPES,
  GRID_SIZE,
  IMAGE_MIME_TYPES,
  IMAGE_RENDER_TIMEOUT,
  isAndroid,
  isBrave,
  LINE_CONFIRM_THRESHOLD,
  MAX_ALLOWED_FILE_BYTES,
  MIME_TYPES,
  MQ_MAX_HEIGHT_LANDSCAPE,
  MQ_MAX_WIDTH_LANDSCAPE,
  MQ_MAX_WIDTH_PORTRAIT,
  MQ_RIGHT_SIDEBAR_MIN_WIDTH,
  MQ_SM_MAX_WIDTH,
  POINTER_BUTTON,
  ROUNDNESS,
  SCROLL_TIMEOUT,
  TAP_TWICE_TIMEOUT,
  TEXT_TO_CENTER_SNAP_THRESHOLD,
  THEME,
  THEME_FILTER,
  TOUCH_CTX_MENU_TIMEOUT,
  VERTICAL_ALIGN,
  YOUTUBE_STATES,
  ZOOM_STEP,
} from "../constants";
import { exportCanvas, loadFromBlob } from "../data";
import Library, { distributeLibraryItemsOnSquareGrid } from "../data/library";
import { restore, restoreElements } from "../data/restore";
import {
  dragNewElement,
  dragSelectedElements,
  duplicateElement,
  getCommonBounds,
  getCursorForResizingElement,
  getDragOffsetXY,
  getElementWithTransformHandleType,
  getNormalizedDimensions,
  getResizeArrowDirection,
  getResizeOffsetXY,
  getLockedLinearCursorAlignSize,
  getTransformHandleTypeFromCoords,
  hitTest,
  isHittingElementBoundingBoxWithoutHittingElement,
  isInvisiblySmallElement,
  isNonDeletedElement,
  isTextElement,
  newElement,
  newLinearElement,
  newTextElement,
  newImageElement,
  textWysiwyg,
  transformElements,
  updateTextElement,
  redrawTextBoundingBox,
} from "../element";
import {
  bindOrUnbindLinearElement,
  bindOrUnbindSelectedElements,
  fixBindingsAfterDeletion,
  fixBindingsAfterDuplication,
  getEligibleElementsForBinding,
  getHoveredElementForBinding,
  isBindingEnabled,
  isLinearElementSimpleAndAlreadyBound,
  maybeBindLinearElement,
  shouldEnableBindingForPointerEvent,
  unbindLinearElements,
  updateBoundElements,
} from "../element/binding";
import { LinearElementEditor } from "../element/linearElementEditor";
import { mutateElement, newElementWith } from "../element/mutateElement";
import {
  deepCopyElement,
  duplicateElements,
  newFrameElement,
  newFreeDrawElement,
  newEmbeddableElement,
} from "../element/newElement";
import {
  hasBoundTextElement,
  isArrowElement,
  isBindingElement,
  isBindingElementType,
  isBoundToContainer,
  isFrameElement,
  isImageElement,
  isEmbeddableElement,
  isInitializedImageElement,
  isLinearElement,
  isLinearElementType,
  isUsingAdaptiveRadius,
} from "../element/typeChecks";
import {
  ExcalidrawBindableElement,
  ExcalidrawElement,
  ExcalidrawFreeDrawElement,
  ExcalidrawGenericElement,
  ExcalidrawLinearElement,
  ExcalidrawTextElement,
  NonDeleted,
  InitializedExcalidrawImageElement,
  ExcalidrawImageElement,
  FileId,
  NonDeletedExcalidrawElement,
  ExcalidrawTextContainer,
  ExcalidrawFrameElement,
  ExcalidrawEmbeddableElement,
} from "../element/types";
import { getCenter, getDistance } from "../gesture";
import {
  editGroupForSelectedElement,
  getElementsInGroup,
  getSelectedGroupIdForElement,
  getSelectedGroupIds,
  isElementInGroup,
  isSelectedViaGroup,
  selectGroupsForSelectedElements,
} from "../groups";
import History from "../history";
import { defaultLang, getLanguage, languages, setLanguage, t } from "../i18n";
import {
  CODES,
  shouldResizeFromCenter,
  shouldMaintainAspectRatio,
  shouldRotateWithDiscreteAngle,
  isArrowKey,
  KEYS,
} from "../keys";
import { isElementInViewport } from "../element/sizeHelpers";
import {
  distance2d,
  getCornerRadius,
  getGridPoint,
  isPathALoop,
} from "../math";
import {
  calculateScrollCenter,
  getElementsAtPosition,
  getElementsWithinSelection,
  getNormalizedZoom,
  getSelectedElements,
  hasBackground,
  isOverScrollBars,
  isSomeElementSelected,
} from "../scene";
import Scene from "../scene/Scene";
import { RenderInteractiveSceneCallback, ScrollBars } from "../scene/types";
import { getStateForZoom } from "../scene/zoom";
import { findShapeByKey, SHAPES } from "../shapes";
import {
  AppClassProperties,
  AppProps,
  AppState,
  BinaryFileData,
  DataURL,
  ExcalidrawImperativeAPI,
  BinaryFiles,
  Gesture,
  GestureEvent,
  LibraryItems,
  PointerDownState,
  SceneData,
  Device,
  FrameNameBoundsCache,
  SidebarName,
  SidebarTabName,
} from "../types";
import {
  debounce,
  distance,
  getFontString,
  getNearestScrollableContainer,
  isInputLike,
  isToolIcon,
  isWritableElement,
  resetCursor,
  resolvablePromise,
  sceneCoordsToViewportCoords,
  setCursor,
  setCursorForShape,
  tupleToCoors,
  viewportCoordsToSceneCoords,
  withBatchedUpdates,
  wrapEvent,
  withBatchedUpdatesThrottled,
  updateObject,
  setEraserCursor,
  updateActiveTool,
  getShortcutKey,
  isTransparent,
  easeToValuesRAF,
  muteFSAbortError,
<<<<<<< HEAD
  arrayToMap,
=======
  isTestEnv,
  easeOut,
>>>>>>> 9cd5e159
} from "../utils";
import {
  embeddableURLValidator,
  extractSrc,
  getEmbedLink,
} from "../element/embeddable";
import {
  ContextMenu,
  ContextMenuItems,
  CONTEXT_MENU_SEPARATOR,
} from "./ContextMenu";
import LayerUI from "./LayerUI";
import { Toast } from "./Toast";
import { actionToggleViewMode } from "../actions/actionToggleViewMode";
import {
  dataURLToFile,
  generateIdFromFile,
  getDataURL,
  getFileFromEvent,
  isImageFileHandle,
  isSupportedImageFile,
  loadSceneOrLibraryFromBlob,
  normalizeFile,
  parseLibraryJSON,
  resizeImageFile,
  SVGStringToFile,
} from "../data/blob";
import {
  getInitializedImageElements,
  loadHTMLImageElement,
  normalizeSVG,
  updateImageCache as _updateImageCache,
} from "../element/image";
import throttle from "lodash.throttle";
import { fileOpen, FileSystemHandle } from "../data/filesystem";
import {
  bindTextToShapeAfterDuplication,
  getApproxMinLineHeight,
  getApproxMinLineWidth,
  getBoundTextElement,
  getContainerCenter,
  getContainerElement,
  getDefaultLineHeight,
  getLineHeightInPx,
  getTextBindableContainerAtPosition,
  isMeasureTextSupported,
  isValidTextContainer,
} from "../element/textElement";
import { isHittingElementNotConsideringBoundingBox } from "../element/collision";
import {
  showHyperlinkTooltip,
  hideHyperlinkToolip,
  Hyperlink,
  isPointHittingLink,
  isPointHittingLinkIcon,
} from "../element/Hyperlink";
import { isLocalLink, normalizeLink, toValidURL } from "../data/url";
import { shouldShowBoundingBox } from "../element/transformHandles";
import { actionUnlockAllElements } from "../actions/actionElementLock";
import { Fonts } from "../scene/Fonts";
import {
  getFrameElements,
  isCursorInFrame,
  bindElementsToFramesAfterDuplication,
  addElementsToFrame,
  replaceAllElementsInFrame,
  removeElementsFromFrame,
  getElementsInResizingFrame,
  getElementsInNewFrame,
  getContainingFrame,
  elementOverlapsWithFrame,
  updateFrameMembershipOfSelectedElements,
  isElementInFrame,
} from "../frame";
import {
  excludeElementsInFramesFromSelection,
  makeNextSelectedElementIds,
} from "../scene/selection";
import { actionPaste } from "../actions/actionClipboard";
import {
  actionRemoveAllElementsFromFrame,
  actionSelectAllElementsInFrame,
} from "../actions/actionFrame";
import { actionToggleHandTool, zoomToFit } from "../actions/actionCanvas";
import { jotaiStore } from "../jotai";
import { activeConfirmDialogAtom } from "./ActiveConfirmDialog";
import { actionWrapTextInContainer } from "../actions/actionBoundText";
import BraveMeasureTextError from "./BraveMeasureTextError";
import { activeEyeDropperAtom } from "./EyeDropper";
import {
  ExcalidrawElementSkeleton,
  convertToExcalidrawElements,
} from "../data/transform";
import { ValueOf } from "../utility-types";
import { isSidebarDockedAtom } from "./Sidebar/Sidebar";
import { StaticCanvas, InteractiveCanvas } from "./canvases";
import { Renderer } from "../scene/Renderer";
import { ShapeCache } from "../scene/ShapeCache";

const AppContext = React.createContext<AppClassProperties>(null!);
const AppPropsContext = React.createContext<AppProps>(null!);

const deviceContextInitialValue = {
  isSmScreen: false,
  isMobile: false,
  isTouchScreen: false,
  canDeviceFitSidebar: false,
  isLandscape: false,
};
const DeviceContext = React.createContext<Device>(deviceContextInitialValue);
DeviceContext.displayName = "DeviceContext";

export const ExcalidrawContainerContext = React.createContext<{
  container: HTMLDivElement | null;
  id: string | null;
}>({ container: null, id: null });
ExcalidrawContainerContext.displayName = "ExcalidrawContainerContext";

const ExcalidrawElementsContext = React.createContext<
  readonly NonDeletedExcalidrawElement[]
>([]);
ExcalidrawElementsContext.displayName = "ExcalidrawElementsContext";

const ExcalidrawAppStateContext = React.createContext<AppState>({
  ...getDefaultAppState(),
  width: 0,
  height: 0,
  offsetLeft: 0,
  offsetTop: 0,
});
ExcalidrawAppStateContext.displayName = "ExcalidrawAppStateContext";

const ExcalidrawSetAppStateContext = React.createContext<
  React.Component<any, AppState>["setState"]
>(() => {
  console.warn("unitialized ExcalidrawSetAppStateContext context!");
});
ExcalidrawSetAppStateContext.displayName = "ExcalidrawSetAppStateContext";

const ExcalidrawActionManagerContext = React.createContext<ActionManager>(
  null!,
);
ExcalidrawActionManagerContext.displayName = "ExcalidrawActionManagerContext";

export const useApp = () => useContext(AppContext);
export const useAppProps = () => useContext(AppPropsContext);
export const useDevice = () => useContext<Device>(DeviceContext);
export const useExcalidrawContainer = () =>
  useContext(ExcalidrawContainerContext);
export const useExcalidrawElements = () =>
  useContext(ExcalidrawElementsContext);
export const useExcalidrawAppState = () =>
  useContext(ExcalidrawAppStateContext);
export const useExcalidrawSetAppState = () =>
  useContext(ExcalidrawSetAppStateContext);
export const useExcalidrawActionManager = () =>
  useContext(ExcalidrawActionManagerContext);

let didTapTwice: boolean = false;
let tappedTwiceTimer = 0;
let isHoldingSpace: boolean = false;
let isPanning: boolean = false;
let isDraggingScrollBar: boolean = false;
let currentScrollBars: ScrollBars = { horizontal: null, vertical: null };
let touchTimeout = 0;
let invalidateContextMenu = false;

/**
 * Map of youtube embed video states
 */
const YOUTUBE_VIDEO_STATES = new Map<
  ExcalidrawElement["id"],
  ValueOf<typeof YOUTUBE_STATES>
>();

let IS_PLAIN_PASTE = false;
let IS_PLAIN_PASTE_TIMER = 0;
let PLAIN_PASTE_TOAST_SHOWN = false;

let lastPointerUp: ((event: any) => void) | null = null;
const gesture: Gesture = {
  pointers: new Map(),
  lastCenter: null,
  initialDistance: null,
  initialScale: null,
};

class App extends React.Component<AppProps, AppState> {
  canvas: AppClassProperties["canvas"];
  interactiveCanvas: AppClassProperties["interactiveCanvas"] = null;
  rc: RoughCanvas;
  unmounted: boolean = false;
  actionManager: ActionManager;
  device: Device = deviceContextInitialValue;
  detachIsMobileMqHandler?: () => void;

  private excalidrawContainerRef = React.createRef<HTMLDivElement>();

  public static defaultProps: Partial<AppProps> = {
    // needed for tests to pass since we directly render App in many tests
    UIOptions: DEFAULT_UI_OPTIONS,
  };

  public scene: Scene;
  public renderer: Renderer;
  private fonts: Fonts;
  private resizeObserver: ResizeObserver | undefined;
  private nearestScrollableContainer: HTMLElement | Document | undefined;
  public library: AppClassProperties["library"];
  public libraryItemsFromStorage: LibraryItems | undefined;
  public id: string;
  private history: History;
  private excalidrawContainerValue: {
    container: HTMLDivElement | null;
    id: string;
  };

  public files: BinaryFiles = {};
  public imageCache: AppClassProperties["imageCache"] = new Map();
  private iFrameRefs = new Map<ExcalidrawElement["id"], HTMLIFrameElement>();

  hitLinkElement?: NonDeletedExcalidrawElement;
  lastPointerDown: React.PointerEvent<HTMLElement> | null = null;
  lastPointerUp: React.PointerEvent<HTMLElement> | PointerEvent | null = null;
  lastViewportPosition = { x: 0, y: 0 };

  constructor(props: AppProps) {
    super(props);
    const defaultAppState = getDefaultAppState();
    const {
      excalidrawRef,
      viewModeEnabled = false,
      zenModeEnabled = false,
      gridModeEnabled = false,
      theme = defaultAppState.theme,
      name = defaultAppState.name,
    } = props;
    this.state = {
      ...defaultAppState,
      theme,
      isLoading: true,
      ...this.getCanvasOffsets(),
      viewModeEnabled,
      zenModeEnabled,
      gridSize: gridModeEnabled ? GRID_SIZE : null,
      name,
      width: window.innerWidth,
      height: window.innerHeight,
    };

    this.id = nanoid();

    this.library = new Library(this);
    this.scene = new Scene();

    this.canvas = document.createElement("canvas");
    this.rc = rough.canvas(this.canvas);
    this.renderer = new Renderer(this.scene);

    if (excalidrawRef) {
      const readyPromise =
        ("current" in excalidrawRef && excalidrawRef.current?.readyPromise) ||
        resolvablePromise<ExcalidrawImperativeAPI>();

      const api: ExcalidrawImperativeAPI = {
        ready: true,
        readyPromise,
        updateScene: this.updateScene,
        updateLibrary: this.library.updateLibrary,
        addFiles: this.addFiles,
        resetScene: this.resetScene,
        getSceneElementsIncludingDeleted: this.getSceneElementsIncludingDeleted,
        history: {
          clear: this.resetHistory,
        },
        scrollToContent: this.scrollToContent,
        getSceneElements: this.getSceneElements,
        getAppState: () => this.state,
        getFiles: () => this.files,
        refresh: this.refresh,
        setToast: this.setToast,
        id: this.id,
        setActiveTool: this.setActiveTool,
        setCursor: this.setCursor,
        resetCursor: this.resetCursor,
        updateFrameRendering: this.updateFrameRendering,
        toggleSidebar: this.toggleSidebar,
      } as const;
      if (typeof excalidrawRef === "function") {
        excalidrawRef(api);
      } else {
        excalidrawRef.current = api;
      }
      readyPromise.resolve(api);
    }

    this.excalidrawContainerValue = {
      container: this.excalidrawContainerRef.current,
      id: this.id,
    };

    this.fonts = new Fonts({
      scene: this.scene,
      onSceneUpdated: this.onSceneUpdated,
    });
    this.history = new History();
    this.actionManager = new ActionManager(
      this.syncActionResult,
      () => this.state,
      () => this.scene.getElementsIncludingDeleted(),
      this,
    );
    this.actionManager.registerAll(actions);

    this.actionManager.registerAction(createUndoAction(this.history));
    this.actionManager.registerAction(createRedoAction(this.history));
  }

  private onWindowMessage(event: MessageEvent) {
    if (
      event.origin !== "https://player.vimeo.com" &&
      event.origin !== "https://www.youtube.com"
    ) {
      return;
    }

    let data = null;
    try {
      data = JSON.parse(event.data);
    } catch (e) {}
    if (!data) {
      return;
    }

    switch (event.origin) {
      case "https://player.vimeo.com":
        //Allowing for multiple instances of Excalidraw running in the window
        if (data.method === "paused") {
          let source: Window | null = null;
          const iframes = document.body.querySelectorAll(
            "iframe.excalidraw__embeddable",
          );
          if (!iframes) {
            break;
          }
          for (const iframe of iframes as NodeListOf<HTMLIFrameElement>) {
            if (iframe.contentWindow === event.source) {
              source = iframe.contentWindow;
            }
          }
          source?.postMessage(
            JSON.stringify({
              method: data.value ? "play" : "pause",
              value: true,
            }),
            "*",
          );
        }
        break;
      case "https://www.youtube.com":
        if (
          data.event === "infoDelivery" &&
          data.info &&
          data.id &&
          typeof data.info.playerState === "number"
        ) {
          const id = data.id;
          const playerState = data.info.playerState as number;
          if (
            (Object.values(YOUTUBE_STATES) as number[]).includes(playerState)
          ) {
            YOUTUBE_VIDEO_STATES.set(
              id,
              playerState as ValueOf<typeof YOUTUBE_STATES>,
            );
          }
        }
        break;
    }
  }

  private updateEmbeddableRef(
    id: ExcalidrawEmbeddableElement["id"],
    ref: HTMLIFrameElement | null,
  ) {
    if (ref) {
      this.iFrameRefs.set(id, ref);
    }
  }

  private getHTMLIFrameElement(
    id: ExcalidrawEmbeddableElement["id"],
  ): HTMLIFrameElement | undefined {
    return this.iFrameRefs.get(id);
  }

  private handleEmbeddableCenterClick(element: ExcalidrawEmbeddableElement) {
    if (
      this.state.activeEmbeddable?.element === element &&
      this.state.activeEmbeddable?.state === "active"
    ) {
      return;
    }

    // The delay serves two purposes
    // 1. To prevent first click propagating to iframe on mobile,
    //    else the click will immediately start and stop the video
    // 2. If the user double clicks the frame center to activate it
    //    without the delay youtube will immediately open the video
    //    in fullscreen mode
    setTimeout(() => {
      this.setState({
        activeEmbeddable: { element, state: "active" },
        selectedElementIds: { [element.id]: true },
        draggingElement: null,
        selectionElement: null,
      });
    }, 100);

    const iframe = this.getHTMLIFrameElement(element.id);

    if (!iframe?.contentWindow) {
      return;
    }

    if (iframe.src.includes("youtube")) {
      const state = YOUTUBE_VIDEO_STATES.get(element.id);
      if (!state) {
        YOUTUBE_VIDEO_STATES.set(element.id, YOUTUBE_STATES.UNSTARTED);
        iframe.contentWindow.postMessage(
          JSON.stringify({
            event: "listening",
            id: element.id,
          }),
          "*",
        );
      }
      switch (state) {
        case YOUTUBE_STATES.PLAYING:
        case YOUTUBE_STATES.BUFFERING:
          iframe.contentWindow?.postMessage(
            JSON.stringify({
              event: "command",
              func: "pauseVideo",
              args: "",
            }),
            "*",
          );
          break;
        default:
          iframe.contentWindow?.postMessage(
            JSON.stringify({
              event: "command",
              func: "playVideo",
              args: "",
            }),
            "*",
          );
      }
    }

    if (iframe.src.includes("player.vimeo.com")) {
      iframe.contentWindow.postMessage(
        JSON.stringify({
          method: "paused", //video play/pause in onWindowMessage handler
        }),
        "*",
      );
    }
  }

  private isEmbeddableCenter(
    el: ExcalidrawEmbeddableElement | null,
    event: React.PointerEvent<HTMLElement> | PointerEvent,
    sceneX: number,
    sceneY: number,
  ) {
    return (
      el &&
      !event.altKey &&
      !event.shiftKey &&
      !event.metaKey &&
      !event.ctrlKey &&
      (this.state.activeEmbeddable?.element !== el ||
        this.state.activeEmbeddable?.state === "hover" ||
        !this.state.activeEmbeddable) &&
      sceneX >= el.x + el.width / 3 &&
      sceneX <= el.x + (2 * el.width) / 3 &&
      sceneY >= el.y + el.height / 3 &&
      sceneY <= el.y + (2 * el.height) / 3
    );
  }

  private updateEmbeddables = () => {
    const embeddableElements = new Map<ExcalidrawElement["id"], true>();

    let updated = false;
    this.scene.getNonDeletedElements().filter((element) => {
      if (isEmbeddableElement(element)) {
        embeddableElements.set(element.id, true);
        if (element.validated == null) {
          updated = true;

          const validated = embeddableURLValidator(
            element.link,
            this.props.validateEmbeddable,
          );

          mutateElement(element, { validated }, false);
          ShapeCache.delete(element);
        }
      }
      return false;
    });

    if (updated) {
      this.scene.informMutation();
    }

    // GC
    this.iFrameRefs.forEach((ref, id) => {
      if (!embeddableElements.has(id)) {
        this.iFrameRefs.delete(id);
      }
    });
  };

  private renderEmbeddables() {
    const scale = this.state.zoom.value;
    const normalizedWidth = this.state.width;
    const normalizedHeight = this.state.height;

    const embeddableElements = this.scene
      .getNonDeletedElements()
      .filter(
        (el): el is NonDeleted<ExcalidrawEmbeddableElement> =>
          isEmbeddableElement(el) && !!el.validated,
      );

    return (
      <>
        {embeddableElements.map((el) => {
          const { x, y } = sceneCoordsToViewportCoords(
            { sceneX: el.x, sceneY: el.y },
            this.state,
          );
          const embedLink = getEmbedLink(toValidURL(el.link || ""));
          const isVisible = isElementInViewport(
            el,
            normalizedWidth,
            normalizedHeight,
            this.state,
          );
          const isActive =
            this.state.activeEmbeddable?.element === el &&
            this.state.activeEmbeddable?.state === "active";
          const isHovered =
            this.state.activeEmbeddable?.element === el &&
            this.state.activeEmbeddable?.state === "hover";

          return (
            <div
              key={el.id}
              className={clsx("excalidraw__embeddable-container", {
                "is-hovered": isHovered,
              })}
              style={{
                transform: isVisible
                  ? `translate(${x - this.state.offsetLeft}px, ${
                      y - this.state.offsetTop
                    }px) scale(${scale})`
                  : "none",
                display: isVisible ? "block" : "none",
                opacity: el.opacity / 100,
                ["--embeddable-radius" as string]: `${getCornerRadius(
                  Math.min(el.width, el.height),
                  el,
                )}px`,
              }}
            >
              <div
                //this is a hack that addresses isse with embedded excalidraw.com embeddable
                //https://github.com/excalidraw/excalidraw/pull/6691#issuecomment-1607383938
                /*ref={(ref) => {
                  if (!this.excalidrawContainerRef.current) {
                    return;
                  }
                  const container = this.excalidrawContainerRef.current;
                  const sh = container.scrollHeight;
                  const ch = container.clientHeight;
                  if (sh !== ch) {
                    container.style.height = `${sh}px`;
                    setTimeout(() => {
                      container.style.height = `100%`;
                    });
                  }
                }}*/
                className="excalidraw__embeddable-container__inner"
                style={{
                  width: isVisible ? `${el.width}px` : 0,
                  height: isVisible ? `${el.height}px` : 0,
                  transform: isVisible ? `rotate(${el.angle}rad)` : "none",
                  pointerEvents: isActive ? "auto" : "none",
                }}
              >
                {isHovered && (
                  <div className="excalidraw__embeddable-hint">
                    {t("buttons.embeddableInteractionButton")}
                  </div>
                )}
                <div
                  className="excalidraw__embeddable__outer"
                  style={{
                    padding: `${el.strokeWidth}px`,
                  }}
                >
                  {this.props.renderEmbeddable?.(el, this.state) ?? (
                    <iframe
                      ref={(ref) => this.updateEmbeddableRef(el.id, ref)}
                      className="excalidraw__embeddable"
                      srcDoc={
                        embedLink?.type === "document"
                          ? embedLink.srcdoc(this.state.theme)
                          : undefined
                      }
                      src={
                        embedLink?.type !== "document"
                          ? embedLink?.link ?? ""
                          : undefined
                      }
                      // https://stackoverflow.com/q/18470015
                      scrolling="no"
                      referrerPolicy="no-referrer-when-downgrade"
                      title="Excalidraw Embedded Content"
                      allow="accelerometer; autoplay; clipboard-write; encrypted-media; gyroscope; picture-in-picture"
                      allowFullScreen={true}
                      sandbox="allow-same-origin allow-scripts allow-forms allow-popups allow-popups-to-escape-sandbox allow-presentation allow-downloads"
                    />
                  )}
                </div>
              </div>
            </div>
          );
        })}
      </>
    );
  }

  private getFrameNameDOMId = (frameElement: ExcalidrawElement) => {
    return `${this.id}-frame-name-${frameElement.id}`;
  };

  frameNameBoundsCache: FrameNameBoundsCache = {
    get: (frameElement) => {
      let bounds = this.frameNameBoundsCache._cache.get(frameElement.id);
      if (
        !bounds ||
        bounds.zoom !== this.state.zoom.value ||
        bounds.versionNonce !== frameElement.versionNonce
      ) {
        const frameNameDiv = document.getElementById(
          this.getFrameNameDOMId(frameElement),
        );

        if (frameNameDiv) {
          const box = frameNameDiv.getBoundingClientRect();
          const boxSceneTopLeft = viewportCoordsToSceneCoords(
            { clientX: box.x, clientY: box.y },
            this.state,
          );
          const boxSceneBottomRight = viewportCoordsToSceneCoords(
            { clientX: box.right, clientY: box.bottom },
            this.state,
          );

          bounds = {
            x: boxSceneTopLeft.x,
            y: boxSceneTopLeft.y,
            width: boxSceneBottomRight.x - boxSceneTopLeft.x,
            height: boxSceneBottomRight.y - boxSceneTopLeft.y,
            angle: 0,
            zoom: this.state.zoom.value,
            versionNonce: frameElement.versionNonce,
          };

          this.frameNameBoundsCache._cache.set(frameElement.id, bounds);

          return bounds;
        }
        return null;
      }

      return bounds;
    },
    /**
     * @private
     */
    _cache: new Map(),
  };

  private renderFrameNames = () => {
    if (!this.state.frameRendering.enabled || !this.state.frameRendering.name) {
      return null;
    }

    const isDarkTheme = this.state.theme === "dark";

    return this.scene.getNonDeletedFrames().map((f, index) => {
      if (
        !isElementInViewport(
          f,
          this.canvas.width / window.devicePixelRatio,
          this.canvas.height / window.devicePixelRatio,
          {
            offsetLeft: this.state.offsetLeft,
            offsetTop: this.state.offsetTop,
            scrollX: this.state.scrollX,
            scrollY: this.state.scrollY,
            zoom: this.state.zoom,
          },
        )
      ) {
        // if frame not visible, don't render its name
        return null;
      }

      const { x: x1, y: y1 } = sceneCoordsToViewportCoords(
        { sceneX: f.x, sceneY: f.y },
        this.state,
      );

      const { x: x2 } = sceneCoordsToViewportCoords(
        { sceneX: f.x + f.width, sceneY: f.y + f.height },
        this.state,
      );

      const FRAME_NAME_GAP = 20;
      const FRAME_NAME_EDIT_PADDING = 6;

      const reset = () => {
        if (f.name?.trim() === "") {
          mutateElement(f, { name: null });
        }

        this.setState({ editingFrame: null });
      };

      let frameNameJSX;

      if (f.id === this.state.editingFrame) {
        const frameNameInEdit = f.name == null ? `Frame ${index + 1}` : f.name;

        frameNameJSX = (
          <input
            autoFocus
            value={frameNameInEdit}
            onChange={(e) => {
              mutateElement(f, {
                name: e.target.value,
              });
            }}
            onBlur={() => reset()}
            onKeyDown={(event) => {
              // for some inexplicable reason, `onBlur` triggered on ESC
              // does not reset `state.editingFrame` despite being called,
              // and we need to reset it here as well
              if (event.key === KEYS.ESCAPE || event.key === KEYS.ENTER) {
                reset();
              }
            }}
            style={{
              background: this.state.viewBackgroundColor,
              filter: isDarkTheme ? THEME_FILTER : "none",
              zIndex: 2,
              border: "none",
              display: "block",
              padding: `${FRAME_NAME_EDIT_PADDING}px`,
              borderRadius: 4,
              boxShadow: "inset 0 0 0 1px var(--color-primary)",
              fontFamily: "Assistant",
              fontSize: "14px",
              transform: `translateY(-${FRAME_NAME_EDIT_PADDING}px)`,
              color: "var(--color-gray-80)",
              overflow: "hidden",
              maxWidth: `${Math.min(
                x2 - x1 - FRAME_NAME_EDIT_PADDING,
                document.body.clientWidth - x1 - FRAME_NAME_EDIT_PADDING,
              )}px`,
            }}
            size={frameNameInEdit.length + 1 || 1}
            dir="auto"
            autoComplete="off"
            autoCapitalize="off"
            autoCorrect="off"
          />
        );
      } else {
        frameNameJSX =
          f.name == null || f.name.trim() === ""
            ? `Frame ${index + 1}`
            : f.name.trim();
      }

      return (
        <div
          id={this.getFrameNameDOMId(f)}
          key={f.id}
          style={{
            position: "absolute",
            top: `${y1 - FRAME_NAME_GAP - this.state.offsetTop}px`,
            left: `${
              x1 -
              this.state.offsetLeft -
              (this.state.editingFrame === f.id ? FRAME_NAME_EDIT_PADDING : 0)
            }px`,
            zIndex: 2,
            fontSize: "14px",
            color: isDarkTheme
              ? "var(--color-gray-60)"
              : "var(--color-gray-50)",
            width: "max-content",
            maxWidth: `${x2 - x1 + FRAME_NAME_EDIT_PADDING * 2}px`,
            overflow: f.id === this.state.editingFrame ? "visible" : "hidden",
            whiteSpace: "nowrap",
            textOverflow: "ellipsis",
            cursor: CURSOR_TYPE.MOVE,
            // disable all interaction (e.g. cursor change) when in view
            // mode
            pointerEvents: this.state.viewModeEnabled ? "none" : "all",
          }}
          onPointerDown={(event) => this.handleCanvasPointerDown(event)}
          onWheel={(event) => this.handleWheel(event)}
          onContextMenu={this.handleCanvasContextMenu}
          onDoubleClick={() => {
            this.setState({
              editingFrame: f.id,
            });
          }}
        >
          {frameNameJSX}
        </div>
      );
    });
  };

  public render() {
    const selectedElements = this.scene.getSelectedElements(this.state);
    const { renderTopRightUI, renderCustomStats } = this.props;

    const versionNonce = this.scene.getVersionNonce();
    const { canvasElements, visibleElements } =
      this.renderer.getRenderableElements({
        versionNonce,
        zoom: this.state.zoom,
        offsetLeft: this.state.offsetLeft,
        offsetTop: this.state.offsetTop,
        scrollX: this.state.scrollX,
        scrollY: this.state.scrollY,
        height: this.state.height,
        width: this.state.width,
        editingElement: this.state.editingElement,
        pendingImageElementId: this.state.pendingImageElementId,
      });

    return (
      <div
        className={clsx("excalidraw excalidraw-container", {
          "excalidraw--view-mode": this.state.viewModeEnabled,
          "excalidraw--mobile": this.device.isMobile,
        })}
        ref={this.excalidrawContainerRef}
        onDrop={this.handleAppOnDrop}
        tabIndex={0}
        onKeyDown={
          this.props.handleKeyboardGlobally ? undefined : this.onKeyDown
        }
      >
        <AppContext.Provider value={this}>
          <AppPropsContext.Provider value={this.props}>
            <ExcalidrawContainerContext.Provider
              value={this.excalidrawContainerValue}
            >
              <DeviceContext.Provider value={this.device}>
                <ExcalidrawSetAppStateContext.Provider value={this.setAppState}>
                  <ExcalidrawAppStateContext.Provider value={this.state}>
                    <ExcalidrawElementsContext.Provider
                      value={this.scene.getNonDeletedElements()}
                    >
                      <ExcalidrawActionManagerContext.Provider
                        value={this.actionManager}
                      >
                        <LayerUI
                          canvas={this.canvas}
                          interactiveCanvas={this.interactiveCanvas}
                          appState={this.state}
                          files={this.files}
                          setAppState={this.setAppState}
                          actionManager={this.actionManager}
                          elements={this.scene.getNonDeletedElements()}
                          onLockToggle={this.toggleLock}
                          onPenModeToggle={this.togglePenMode}
                          onHandToolToggle={this.onHandToolToggle}
                          langCode={getLanguage().code}
                          renderTopRightUI={renderTopRightUI}
                          renderCustomStats={renderCustomStats}
                          showExitZenModeBtn={
                            typeof this.props?.zenModeEnabled === "undefined" &&
                            this.state.zenModeEnabled
                          }
                          UIOptions={this.props.UIOptions}
                          onImageAction={this.onImageAction}
                          onExportImage={this.onExportImage}
                          renderWelcomeScreen={
                            !this.state.isLoading &&
                            this.state.showWelcomeScreen &&
                            this.state.activeTool.type === "selection" &&
                            !this.state.zenModeEnabled &&
                            !this.scene.getElementsIncludingDeleted().length
                          }
                          app={this}
                        >
                          {this.props.children}
                        </LayerUI>
                        <div className="excalidraw-textEditorContainer" />
                        <div className="excalidraw-contextMenuContainer" />
                        <div className="excalidraw-eye-dropper-container" />
                        {selectedElements.length === 1 &&
                          !this.state.contextMenu &&
                          this.state.showHyperlinkPopup && (
                            <Hyperlink
                              key={selectedElements[0].id}
                              element={selectedElements[0]}
                              setAppState={this.setAppState}
                              onLinkOpen={this.props.onLinkOpen}
                              setToast={this.setToast}
                            />
                          )}
                        {this.state.toast !== null && (
                          <Toast
                            message={this.state.toast.message}
                            onClose={() => this.setToast(null)}
                            duration={this.state.toast.duration}
                            closable={this.state.toast.closable}
                          />
                        )}
                        {this.state.contextMenu && (
                          <ContextMenu
                            items={this.state.contextMenu.items}
                            top={this.state.contextMenu.top}
                            left={this.state.contextMenu.left}
                            actionManager={this.actionManager}
                          />
                        )}
                        <StaticCanvas
                          canvas={this.canvas}
                          rc={this.rc}
                          elements={canvasElements}
                          visibleElements={visibleElements}
                          versionNonce={versionNonce}
                          selectionNonce={
                            this.state.selectionElement?.versionNonce
                          }
                          scale={window.devicePixelRatio}
                          appState={this.state}
                          renderConfig={{
                            imageCache: this.imageCache,
                            isExporting: false,
                            renderGrid: true,
                          }}
                        />
                        <InteractiveCanvas
                          containerRef={this.excalidrawContainerRef}
                          canvas={this.interactiveCanvas}
                          elements={canvasElements}
                          visibleElements={visibleElements}
                          selectedElements={selectedElements}
                          versionNonce={versionNonce}
                          selectionNonce={
                            this.state.selectionElement?.versionNonce
                          }
                          scale={window.devicePixelRatio}
                          appState={this.state}
                          renderInteractiveSceneCallback={
                            this.renderInteractiveSceneCallback
                          }
                          handleCanvasRef={this.handleInteractiveCanvasRef}
                          onContextMenu={this.handleCanvasContextMenu}
                          onPointerMove={this.handleCanvasPointerMove}
                          onPointerUp={this.handleCanvasPointerUp}
                          onPointerCancel={this.removePointer}
                          onTouchMove={this.handleTouchMove}
                          onPointerDown={this.handleCanvasPointerDown}
                          onDoubleClick={this.handleCanvasDoubleClick}
                        />
                        {this.renderFrameNames()}
                      </ExcalidrawActionManagerContext.Provider>
                      {this.renderEmbeddables()}
                    </ExcalidrawElementsContext.Provider>
                  </ExcalidrawAppStateContext.Provider>
                </ExcalidrawSetAppStateContext.Provider>
              </DeviceContext.Provider>
            </ExcalidrawContainerContext.Provider>
          </AppPropsContext.Provider>
        </AppContext.Provider>
      </div>
    );
  }

  public focusContainer: AppClassProperties["focusContainer"] = () => {
    this.excalidrawContainerRef.current?.focus();
  };

  public getSceneElementsIncludingDeleted = () => {
    return this.scene.getElementsIncludingDeleted();
  };

  public getSceneElements = () => {
    return this.scene.getNonDeletedElements();
  };

  public onInsertElements = (elements: readonly ExcalidrawElement[]) => {
    this.addElementsFromPasteOrLibrary({
      elements,
      position: "center",
      files: null,
    });
  };

  public onExportImage = async (
    type: keyof typeof EXPORT_IMAGE_TYPES,
    elements: readonly NonDeletedExcalidrawElement[],
  ) => {
    trackEvent("export", type, "ui");
    const fileHandle = await exportCanvas(
      type,
      elements,
      this.state,
      this.files,
      {
        exportBackground: this.state.exportBackground,
        name: this.state.name,
        viewBackgroundColor: this.state.viewBackgroundColor,
      },
    )
      .catch(muteFSAbortError)
      .catch((error) => {
        console.error(error);
        this.setState({ errorMessage: error.message });
      });

    if (
      this.state.exportEmbedScene &&
      fileHandle &&
      isImageFileHandle(fileHandle)
    ) {
      this.setState({ fileHandle });
    }
  };

  private openEyeDropper = ({ type }: { type: "stroke" | "background" }) => {
    jotaiStore.set(activeEyeDropperAtom, {
      swapPreviewOnAlt: true,
      previewType: type === "stroke" ? "strokeColor" : "backgroundColor",
      onSelect: (color, event) => {
        const shouldUpdateStrokeColor =
          (type === "background" && event.altKey) ||
          (type === "stroke" && !event.altKey);
        const selectedElements = this.scene.getSelectedElements(this.state);
        if (
          !selectedElements.length ||
          this.state.activeTool.type !== "selection"
        ) {
          if (shouldUpdateStrokeColor) {
            this.setState({
              currentItemStrokeColor: color,
            });
          } else {
            this.setState({
              currentItemBackgroundColor: color,
            });
          }
        } else {
          this.updateScene({
            elements: this.scene.getElementsIncludingDeleted().map((el) => {
              if (this.state.selectedElementIds[el.id]) {
                return newElementWith(el, {
                  [shouldUpdateStrokeColor ? "strokeColor" : "backgroundColor"]:
                    color,
                });
              }
              return el;
            }),
          });
        }
      },
      keepOpenOnAlt: false,
    });
  };

  private syncActionResult = withBatchedUpdates(
    (actionResult: ActionResult) => {
      if (this.unmounted || actionResult === false) {
        return;
      }

      let editingElement: AppState["editingElement"] | null = null;
      if (actionResult.elements) {
        actionResult.elements.forEach((element) => {
          if (
            this.state.editingElement?.id === element.id &&
            this.state.editingElement !== element &&
            isNonDeletedElement(element)
          ) {
            editingElement = element;
          }
        });
        this.scene.replaceAllElements(actionResult.elements);
        if (actionResult.commitToHistory) {
          this.history.resumeRecording();
        }
      }

      if (actionResult.files) {
        this.files = actionResult.replaceFiles
          ? actionResult.files
          : { ...this.files, ...actionResult.files };
        this.addNewImagesToImageCache();
      }

      if (actionResult.appState || editingElement || this.state.contextMenu) {
        if (actionResult.commitToHistory) {
          this.history.resumeRecording();
        }

        let viewModeEnabled = actionResult?.appState?.viewModeEnabled || false;
        let zenModeEnabled = actionResult?.appState?.zenModeEnabled || false;
        let gridSize = actionResult?.appState?.gridSize || null;
        const theme =
          actionResult?.appState?.theme || this.props.theme || THEME.LIGHT;
        let name = actionResult?.appState?.name ?? this.state.name;
        const errorMessage =
          actionResult?.appState?.errorMessage ?? this.state.errorMessage;
        if (typeof this.props.viewModeEnabled !== "undefined") {
          viewModeEnabled = this.props.viewModeEnabled;
        }

        if (typeof this.props.zenModeEnabled !== "undefined") {
          zenModeEnabled = this.props.zenModeEnabled;
        }

        if (typeof this.props.gridModeEnabled !== "undefined") {
          gridSize = this.props.gridModeEnabled ? GRID_SIZE : null;
        }

        if (typeof this.props.name !== "undefined") {
          name = this.props.name;
        }

        editingElement =
          editingElement || actionResult.appState?.editingElement || null;

        if (editingElement?.isDeleted) {
          editingElement = null;
        }

        this.setState(
          (state) => {
            // using Object.assign instead of spread to fool TS 4.2.2+ into
            // regarding the resulting type as not containing undefined
            // (which the following expression will never contain)
            return Object.assign(actionResult.appState || {}, {
              // NOTE this will prevent opening context menu using an action
              // or programmatically from the host, so it will need to be
              // rewritten later
              contextMenu: null,
              editingElement,
              viewModeEnabled,
              zenModeEnabled,
              gridSize,
              theme,
              name,
              errorMessage,
            });
          },
          () => {
            if (actionResult.syncHistory) {
              this.history.setCurrentState(
                this.state,
                this.scene.getElementsIncludingDeleted(),
              );
            }
          },
        );
      }

      // update frame membership if needed
      updateFrameMembershipOfSelectedElements(
        this.scene.getElementsIncludingDeleted(),
        this.state,
      );
    },
  );

  // Lifecycle

  private onBlur = withBatchedUpdates(() => {
    isHoldingSpace = false;
    this.setState({ isBindingEnabled: true });
  });

  private onUnload = () => {
    this.onBlur();
  };

  private disableEvent: EventListener = (event) => {
    event.preventDefault();
  };

  private resetHistory = () => {
    this.history.clear();
  };

  /**
   * Resets scene & history.
   * ! Do not use to clear scene user action !
   */
  private resetScene = withBatchedUpdates(
    (opts?: { resetLoadingState: boolean }) => {
      this.scene.replaceAllElements([]);
      this.setState((state) => ({
        ...getDefaultAppState(),
        isLoading: opts?.resetLoadingState ? false : state.isLoading,
        theme: this.state.theme,
      }));
      this.resetHistory();
    },
  );

  private initializeScene = async () => {
    if ("launchQueue" in window && "LaunchParams" in window) {
      (window as any).launchQueue.setConsumer(
        async (launchParams: { files: any[] }) => {
          if (!launchParams.files.length) {
            return;
          }
          const fileHandle = launchParams.files[0];
          const blob: Blob = await fileHandle.getFile();
          this.loadFileToCanvas(
            new File([blob], blob.name || "", { type: blob.type }),
            fileHandle,
          );
        },
      );
    }

    if (this.props.theme) {
      this.setState({ theme: this.props.theme });
    }
    if (!this.state.isLoading) {
      this.setState({ isLoading: true });
    }
    let initialData = null;
    try {
      initialData = (await this.props.initialData) || null;
      if (initialData?.libraryItems) {
        this.library
          .updateLibrary({
            libraryItems: initialData.libraryItems,
            merge: true,
          })
          .catch((error) => {
            console.error(error);
          });
      }
    } catch (error: any) {
      console.error(error);
      initialData = {
        appState: {
          errorMessage:
            error.message ||
            "Encountered an error during importing or restoring scene data",
        },
      };
    }
    const scene = restore(initialData, null, null, { repairBindings: true });
    scene.appState = {
      ...scene.appState,
      theme: this.props.theme || scene.appState.theme,
      // we're falling back to current (pre-init) state when deciding
      // whether to open the library, to handle a case where we
      // update the state outside of initialData (e.g. when loading the app
      // with a library install link, which should auto-open the library)
      openSidebar: scene.appState?.openSidebar || this.state.openSidebar,
      activeTool:
        scene.appState.activeTool.type === "image"
          ? { ...scene.appState.activeTool, type: "selection" }
          : scene.appState.activeTool,
      isLoading: false,
      toast: this.state.toast,
    };
    if (initialData?.scrollToContent) {
      scene.appState = {
        ...scene.appState,
        ...calculateScrollCenter(scene.elements, {
          ...scene.appState,
          width: this.state.width,
          height: this.state.height,
          offsetTop: this.state.offsetTop,
          offsetLeft: this.state.offsetLeft,
        }),
      };
    }
    // FontFaceSet loadingdone event we listen on may not always fire
    // (looking at you Safari), so on init we manually load fonts for current
    // text elements on canvas, and rerender them once done. This also
    // seems faster even in browsers that do fire the loadingdone event.
    this.fonts.loadFontsForElements(scene.elements);

    this.resetHistory();
    this.syncActionResult({
      ...scene,
      commitToHistory: true,
    });
  };

  private refreshDeviceState = (container: HTMLDivElement) => {
    const { width, height } = container.getBoundingClientRect();
    const sidebarBreakpoint =
      this.props.UIOptions.dockedSidebarBreakpoint != null
        ? this.props.UIOptions.dockedSidebarBreakpoint
        : MQ_RIGHT_SIDEBAR_MIN_WIDTH;
    this.device = updateObject(this.device, {
      isLandscape: width > height,
      isSmScreen: width < MQ_SM_MAX_WIDTH,
      isMobile:
        width < MQ_MAX_WIDTH_PORTRAIT ||
        (height < MQ_MAX_HEIGHT_LANDSCAPE && width < MQ_MAX_WIDTH_LANDSCAPE),
      canDeviceFitSidebar: width > sidebarBreakpoint,
    });
  };

  public async componentDidMount() {
    this.unmounted = false;
    this.excalidrawContainerValue.container =
      this.excalidrawContainerRef.current;

    if (import.meta.env.MODE === ENV.TEST || import.meta.env.DEV) {
      const setState = this.setState.bind(this);
      Object.defineProperties(window.h, {
        state: {
          configurable: true,
          get: () => {
            return this.state;
          },
        },
        setState: {
          configurable: true,
          value: (...args: Parameters<typeof setState>) => {
            return this.setState(...args);
          },
        },
        app: {
          configurable: true,
          value: this,
        },
        history: {
          configurable: true,
          value: this.history,
        },
      });
    }

    this.scene.addCallback(this.onSceneUpdated);
    this.addEventListeners();

    if (this.props.autoFocus && this.excalidrawContainerRef.current) {
      this.focusContainer();
    }

    if (
      this.excalidrawContainerRef.current &&
      // bounding rects don't work in tests so updating
      // the state on init would result in making the test enviro run
      // in mobile breakpoint (0 width/height), making everything fail
      !isTestEnv()
    ) {
      this.refreshDeviceState(this.excalidrawContainerRef.current);
    }

    if ("ResizeObserver" in window && this.excalidrawContainerRef?.current) {
      this.resizeObserver = new ResizeObserver(() => {
        // recompute device dimensions state
        // ---------------------------------------------------------------------
        this.refreshDeviceState(this.excalidrawContainerRef.current!);
        // refresh offsets
        // ---------------------------------------------------------------------
        this.updateDOMRect();
      });
      this.resizeObserver?.observe(this.excalidrawContainerRef.current);
    } else if (window.matchMedia) {
      const mdScreenQuery = window.matchMedia(
        `(max-width: ${MQ_MAX_WIDTH_PORTRAIT}px), (max-height: ${MQ_MAX_HEIGHT_LANDSCAPE}px) and (max-width: ${MQ_MAX_WIDTH_LANDSCAPE}px)`,
      );
      const smScreenQuery = window.matchMedia(
        `(max-width: ${MQ_SM_MAX_WIDTH}px)`,
      );
      const canDeviceFitSidebarMediaQuery = window.matchMedia(
        `(min-width: ${
          // NOTE this won't update if a different breakpoint is supplied
          // after mount
          this.props.UIOptions.dockedSidebarBreakpoint != null
            ? this.props.UIOptions.dockedSidebarBreakpoint
            : MQ_RIGHT_SIDEBAR_MIN_WIDTH
        }px)`,
      );
      const handler = () => {
        this.excalidrawContainerRef.current!.getBoundingClientRect();
        this.device = updateObject(this.device, {
          isSmScreen: smScreenQuery.matches,
          isMobile: mdScreenQuery.matches,
          canDeviceFitSidebar: canDeviceFitSidebarMediaQuery.matches,
        });
      };
      mdScreenQuery.addListener(handler);
      this.detachIsMobileMqHandler = () =>
        mdScreenQuery.removeListener(handler);
    }

    const searchParams = new URLSearchParams(window.location.search.slice(1));

    if (searchParams.has("web-share-target")) {
      // Obtain a file that was shared via the Web Share Target API.
      this.restoreFileFromShare();
    } else {
      this.updateDOMRect(this.initializeScene);
    }

    // note that this check seems to always pass in localhost
    if (isBrave() && !isMeasureTextSupported()) {
      this.setState({
        errorMessage: <BraveMeasureTextError />,
      });
    }
  }

  public componentWillUnmount() {
    this.renderer.destroy();
    this.scene = new Scene();
    this.renderer = new Renderer(this.scene);
    this.files = {};
    this.imageCache.clear();
    this.resizeObserver?.disconnect();
    this.unmounted = true;
    this.removeEventListeners();
    this.scene.destroy();
    this.library.destroy();
    ShapeCache.destroy();
    clearTimeout(touchTimeout);
    isSomeElementSelected.clearCache();
    selectGroupsForSelectedElements.clearCache();
    touchTimeout = 0;
  }

  private onResize = withBatchedUpdates(() => {
    this.scene
      .getElementsIncludingDeleted()
      .forEach((element) => ShapeCache.delete(element));
    this.setState({});
  });

  private removeEventListeners() {
    document.removeEventListener(EVENT.POINTER_UP, this.removePointer);
    document.removeEventListener(EVENT.COPY, this.onCopy);
    document.removeEventListener(EVENT.PASTE, this.pasteFromClipboard);
    document.removeEventListener(EVENT.CUT, this.onCut);
    this.excalidrawContainerRef.current?.removeEventListener(
      EVENT.WHEEL,
      this.onWheel,
    );
    this.nearestScrollableContainer?.removeEventListener(
      EVENT.SCROLL,
      this.onScroll,
    );
    document.removeEventListener(EVENT.KEYDOWN, this.onKeyDown, false);
    document.removeEventListener(
      EVENT.MOUSE_MOVE,
      this.updateCurrentCursorPosition,
      false,
    );
    document.removeEventListener(EVENT.KEYUP, this.onKeyUp);
    window.removeEventListener(EVENT.RESIZE, this.onResize, false);
    window.removeEventListener(EVENT.UNLOAD, this.onUnload, false);
    window.removeEventListener(EVENT.BLUR, this.onBlur, false);
    this.excalidrawContainerRef.current?.removeEventListener(
      EVENT.DRAG_OVER,
      this.disableEvent,
      false,
    );
    this.excalidrawContainerRef.current?.removeEventListener(
      EVENT.DROP,
      this.disableEvent,
      false,
    );

    document.removeEventListener(
      EVENT.GESTURE_START,
      this.onGestureStart as any,
      false,
    );
    document.removeEventListener(
      EVENT.GESTURE_CHANGE,
      this.onGestureChange as any,
      false,
    );
    document.removeEventListener(
      EVENT.GESTURE_END,
      this.onGestureEnd as any,
      false,
    );

    this.detachIsMobileMqHandler?.();
    window.removeEventListener(EVENT.MESSAGE, this.onWindowMessage, false);
  }

  private addEventListeners() {
    this.removeEventListeners();
    window.addEventListener(EVENT.MESSAGE, this.onWindowMessage, false);
    document.addEventListener(EVENT.POINTER_UP, this.removePointer); // #3553
    document.addEventListener(EVENT.COPY, this.onCopy);
    this.excalidrawContainerRef.current?.addEventListener(
      EVENT.WHEEL,
      this.onWheel,
      { passive: false },
    );

    if (this.props.handleKeyboardGlobally) {
      document.addEventListener(EVENT.KEYDOWN, this.onKeyDown, false);
    }
    document.addEventListener(EVENT.KEYUP, this.onKeyUp, { passive: true });
    document.addEventListener(
      EVENT.MOUSE_MOVE,
      this.updateCurrentCursorPosition,
    );
    // rerender text elements on font load to fix #637 && #1553
    document.fonts?.addEventListener?.("loadingdone", (event) => {
      const loadedFontFaces = (event as FontFaceSetLoadEvent).fontfaces;
      this.fonts.onFontsLoaded(loadedFontFaces);
    });

    // Safari-only desktop pinch zoom
    document.addEventListener(
      EVENT.GESTURE_START,
      this.onGestureStart as any,
      false,
    );
    document.addEventListener(
      EVENT.GESTURE_CHANGE,
      this.onGestureChange as any,
      false,
    );
    document.addEventListener(
      EVENT.GESTURE_END,
      this.onGestureEnd as any,
      false,
    );
    if (this.state.viewModeEnabled) {
      return;
    }

    document.addEventListener(EVENT.PASTE, this.pasteFromClipboard);
    document.addEventListener(EVENT.CUT, this.onCut);
    if (this.props.detectScroll) {
      this.nearestScrollableContainer = getNearestScrollableContainer(
        this.excalidrawContainerRef.current!,
      );
      this.nearestScrollableContainer.addEventListener(
        EVENT.SCROLL,
        this.onScroll,
      );
    }
    window.addEventListener(EVENT.RESIZE, this.onResize, false);
    window.addEventListener(EVENT.UNLOAD, this.onUnload, false);
    window.addEventListener(EVENT.BLUR, this.onBlur, false);
    this.excalidrawContainerRef.current?.addEventListener(
      EVENT.DRAG_OVER,
      this.disableEvent,
      false,
    );
    this.excalidrawContainerRef.current?.addEventListener(
      EVENT.DROP,
      this.disableEvent,
      false,
    );
  }

  componentDidUpdate(prevProps: AppProps, prevState: AppState) {
    this.updateEmbeddables();
    if (
      !this.state.showWelcomeScreen &&
      !this.scene.getElementsIncludingDeleted().length
    ) {
      this.setState({ showWelcomeScreen: true });
    }

    if (
      this.excalidrawContainerRef.current &&
      prevProps.UIOptions.dockedSidebarBreakpoint !==
        this.props.UIOptions.dockedSidebarBreakpoint
    ) {
      this.refreshDeviceState(this.excalidrawContainerRef.current);
    }

    if (
      prevState.scrollX !== this.state.scrollX ||
      prevState.scrollY !== this.state.scrollY
    ) {
      this.props?.onScrollChange?.(this.state.scrollX, this.state.scrollY);
    }

    if (
      Object.keys(this.state.selectedElementIds).length &&
      isEraserActive(this.state)
    ) {
      this.setState({
        activeTool: updateActiveTool(this.state, { type: "selection" }),
      });
    }
    if (
      this.state.activeTool.type === "eraser" &&
      prevState.theme !== this.state.theme
    ) {
      setEraserCursor(this.interactiveCanvas, this.state.theme);
    }
    // Hide hyperlink popup if shown when element type is not selection
    if (
      prevState.activeTool.type === "selection" &&
      this.state.activeTool.type !== "selection" &&
      this.state.showHyperlinkPopup
    ) {
      this.setState({ showHyperlinkPopup: false });
    }
    if (prevProps.langCode !== this.props.langCode) {
      this.updateLanguage();
    }

    if (prevProps.viewModeEnabled !== this.props.viewModeEnabled) {
      this.setState({ viewModeEnabled: !!this.props.viewModeEnabled });
    }

    if (prevState.viewModeEnabled !== this.state.viewModeEnabled) {
      this.addEventListeners();
      this.deselectElements();
    }

    if (prevProps.zenModeEnabled !== this.props.zenModeEnabled) {
      this.setState({ zenModeEnabled: !!this.props.zenModeEnabled });
    }

    if (prevProps.theme !== this.props.theme && this.props.theme) {
      this.setState({ theme: this.props.theme });
    }

    if (prevProps.gridModeEnabled !== this.props.gridModeEnabled) {
      this.setState({
        gridSize: this.props.gridModeEnabled ? GRID_SIZE : null,
      });
    }

    if (this.props.name && prevProps.name !== this.props.name) {
      this.setState({
        name: this.props.name,
      });
    }

    this.excalidrawContainerRef.current?.classList.toggle(
      "theme--dark",
      this.state.theme === "dark",
    );

    if (
      this.state.editingLinearElement &&
      !this.state.selectedElementIds[this.state.editingLinearElement.elementId]
    ) {
      // defer so that the commitToHistory flag isn't reset via current update
      setTimeout(() => {
        // execute only if the condition still holds when the deferred callback
        // executes (it can be scheduled multiple times depending on how
        // many times the component renders)
        this.state.editingLinearElement &&
          this.actionManager.executeAction(actionFinalize);
      });
    }

    // failsafe in case the state is being updated in incorrect order resulting
    // in the editingElement being now a deleted element
    if (this.state.editingElement?.isDeleted) {
      this.setState({ editingElement: null });
    }

    if (
      this.state.selectedLinearElement &&
      !this.state.selectedElementIds[this.state.selectedLinearElement.elementId]
    ) {
      // To make sure `selectedLinearElement` is in sync with `selectedElementIds`, however this shouldn't be needed once
      // we have a single API to update `selectedElementIds`
      this.setState({ selectedLinearElement: null });
    }

    const { multiElement } = prevState;
    if (
      prevState.activeTool !== this.state.activeTool &&
      multiElement != null &&
      isBindingEnabled(this.state) &&
      isBindingElement(multiElement, false)
    ) {
      maybeBindLinearElement(
        multiElement,
        this.state,
        this.scene,
        tupleToCoors(
          LinearElementEditor.getPointAtIndexGlobalCoordinates(
            multiElement,
            -1,
          ),
        ),
      );
    }
    this.history.record(this.state, this.scene.getElementsIncludingDeleted());

    // Do not notify consumers if we're still loading the scene. Among other
    // potential issues, this fixes a case where the tab isn't focused during
    // init, which would trigger onChange with empty elements, which would then
    // override whatever is in localStorage currently.
    if (!this.state.isLoading) {
      this.props.onChange?.(
        this.scene.getElementsIncludingDeleted(),
        this.state,
        this.files,
      );
    }
  }

  private renderInteractiveSceneCallback = ({
    atLeastOneVisibleElement,
    scrollBars,
    elements,
  }: RenderInteractiveSceneCallback) => {
    if (scrollBars) {
      currentScrollBars = scrollBars;
    }
    const scrolledOutside =
      // hide when editing text
      isTextElement(this.state.editingElement)
        ? false
        : !atLeastOneVisibleElement && elements.length > 0;
    if (this.state.scrolledOutside !== scrolledOutside) {
      this.setState({ scrolledOutside });
    }

    this.scheduleImageRefresh();
  };

  private onScroll = debounce(() => {
    const { offsetTop, offsetLeft } = this.getCanvasOffsets();
    this.setState((state) => {
      if (state.offsetLeft === offsetLeft && state.offsetTop === offsetTop) {
        return null;
      }
      return { offsetTop, offsetLeft };
    });
  }, SCROLL_TIMEOUT);

  // Copy/paste

  private onCut = withBatchedUpdates((event: ClipboardEvent) => {
    const isExcalidrawActive = this.excalidrawContainerRef.current?.contains(
      document.activeElement,
    );
    if (!isExcalidrawActive || isWritableElement(event.target)) {
      return;
    }
    this.cutAll();
    event.preventDefault();
    event.stopPropagation();
  });

  private onCopy = withBatchedUpdates((event: ClipboardEvent) => {
    const isExcalidrawActive = this.excalidrawContainerRef.current?.contains(
      document.activeElement,
    );
    if (!isExcalidrawActive || isWritableElement(event.target)) {
      return;
    }
    this.copyAll();
    event.preventDefault();
    event.stopPropagation();
  });

  private cutAll = () => {
    this.actionManager.executeAction(actionCut, "keyboard");
  };

  private copyAll = () => {
    this.actionManager.executeAction(actionCopy, "keyboard");
  };

  private static resetTapTwice() {
    didTapTwice = false;
  }

  private onTouchStart = (event: TouchEvent) => {
    // fix for Apple Pencil Scribble
    // On Android, preventing the event would disable contextMenu on tap-hold
    if (!isAndroid) {
      event.preventDefault();
    }

    if (!didTapTwice) {
      didTapTwice = true;
      clearTimeout(tappedTwiceTimer);
      tappedTwiceTimer = window.setTimeout(
        App.resetTapTwice,
        TAP_TWICE_TIMEOUT,
      );
      return;
    }
    // insert text only if we tapped twice with a single finger
    // event.touches.length === 1 will also prevent inserting text when user's zooming
    if (didTapTwice && event.touches.length === 1) {
      const touch = event.touches[0];
      // @ts-ignore
      this.handleCanvasDoubleClick({
        clientX: touch.clientX,
        clientY: touch.clientY,
      });
      didTapTwice = false;
      clearTimeout(tappedTwiceTimer);
    }
    if (isAndroid) {
      event.preventDefault();
    }

    if (event.touches.length === 2) {
      this.setState({
        selectedElementIds: makeNextSelectedElementIds({}, this.state),
        activeEmbeddable: null,
      });
    }
  };

  private onTouchEnd = (event: TouchEvent) => {
    this.resetContextMenuTimer();
    if (event.touches.length > 0) {
      this.setState({
        previousSelectedElementIds: {},
        selectedElementIds: makeNextSelectedElementIds(
          this.state.previousSelectedElementIds,
          this.state,
        ),
      });
    } else {
      gesture.pointers.clear();
    }
  };

  public pasteFromClipboard = withBatchedUpdates(
    async (event: ClipboardEvent | null) => {
      const isPlainPaste = !!(IS_PLAIN_PASTE && event);

      // #686
      const target = document.activeElement;
      const isExcalidrawActive =
        this.excalidrawContainerRef.current?.contains(target);
      if (event && !isExcalidrawActive) {
        return;
      }

      const elementUnderCursor = document.elementFromPoint(
        this.lastViewportPosition.x,
        this.lastViewportPosition.y,
      );
      if (
        event &&
        (!(elementUnderCursor instanceof HTMLCanvasElement) ||
          isWritableElement(target))
      ) {
        return;
      }

      // must be called in the same frame (thus before any awaits) as the paste
      // event else some browsers (FF...) will clear the clipboardData
      // (something something security)
      let file = event?.clipboardData?.files[0];

      const data = await parseClipboard(event, isPlainPaste);
      if (!file && data.text && !isPlainPaste) {
        const string = data.text.trim();
        if (string.startsWith("<svg") && string.endsWith("</svg>")) {
          // ignore SVG validation/normalization which will be done during image
          // initialization
          file = SVGStringToFile(string);
        }
      }

      const { x: sceneX, y: sceneY } = viewportCoordsToSceneCoords(
        {
          clientX: this.lastViewportPosition.x,
          clientY: this.lastViewportPosition.y,
        },
        this.state,
      );

      // prefer spreadsheet data over image file (MS Office/Libre Office)
      if (isSupportedImageFile(file) && !data.spreadsheet) {
        const imageElement = this.createImageElement({ sceneX, sceneY });
        this.insertImageElement(imageElement, file);
        this.initializeImageDimensions(imageElement);
        this.setState({
          selectedElementIds: makeNextSelectedElementIds(
            {
              [imageElement.id]: true,
            },
            this.state,
          ),
        });

        return;
      }

      if (this.props.onPaste) {
        try {
          if ((await this.props.onPaste(data, event)) === false) {
            return;
          }
        } catch (error: any) {
          console.error(error);
        }
      }

      if (data.errorMessage) {
        this.setState({ errorMessage: data.errorMessage });
      } else if (data.spreadsheet && !isPlainPaste) {
        this.setState({
          pasteDialog: {
            data: data.spreadsheet,
            shown: true,
          },
        });
      } else if (data.elements) {
        const elements = (
          data.programmaticAPI
            ? convertToExcalidrawElements(
                data.elements as ExcalidrawElementSkeleton[],
              )
            : data.elements
        ) as readonly ExcalidrawElement[];
        // TODO remove formatting from elements if isPlainPaste
        this.addElementsFromPasteOrLibrary({
          elements,
          files: data.files || null,
          position: "cursor",
          retainSeed: isPlainPaste,
        });
      } else if (data.text) {
        const maybeUrl = extractSrc(data.text);
        if (
          !isPlainPaste &&
          embeddableURLValidator(maybeUrl, this.props.validateEmbeddable) &&
          (/^(http|https):\/\/[^\s/$.?#].[^\s]*$/.test(maybeUrl) ||
            getEmbedLink(maybeUrl)?.type === "video")
        ) {
          const embeddable = this.insertEmbeddableElement({
            sceneX,
            sceneY,
            link: normalizeLink(maybeUrl),
          });
          if (embeddable) {
            this.setState({ selectedElementIds: { [embeddable.id]: true } });
          }
          return;
        }
        this.addTextFromPaste(data.text, isPlainPaste);
      }
      this.setActiveTool({ type: "selection" });
      event?.preventDefault();
    },
  );

  private addElementsFromPasteOrLibrary = (opts: {
    elements: readonly ExcalidrawElement[];
    files: BinaryFiles | null;
    position: { clientX: number; clientY: number } | "cursor" | "center";
    retainSeed?: boolean;
  }) => {
    const elements = restoreElements(opts.elements, null, undefined);
    const [minX, minY, maxX, maxY] = getCommonBounds(elements);

    const elementsCenterX = distance(minX, maxX) / 2;
    const elementsCenterY = distance(minY, maxY) / 2;

    const clientX =
      typeof opts.position === "object"
        ? opts.position.clientX
        : opts.position === "cursor"
        ? this.lastViewportPosition.x
        : this.state.width / 2 + this.state.offsetLeft;
    const clientY =
      typeof opts.position === "object"
        ? opts.position.clientY
        : opts.position === "cursor"
        ? this.lastViewportPosition.y
        : this.state.height / 2 + this.state.offsetTop;

    const { x, y } = viewportCoordsToSceneCoords(
      { clientX, clientY },
      this.state,
    );

    const dx = x - elementsCenterX;
    const dy = y - elementsCenterY;

    const [gridX, gridY] = getGridPoint(dx, dy, this.state.gridSize);

    const newElements = duplicateElements(
      elements.map((element) => {
        return newElementWith(element, {
          x: element.x + gridX - minX,
          y: element.y + gridY - minY,
        });
      }),
      {
        randomizeSeed: !opts.retainSeed,
      },
    );

    const nextElements = [
      ...this.scene.getElementsIncludingDeleted(),
      ...newElements,
    ];

    this.scene.replaceAllElements(nextElements);

    newElements.forEach((newElement) => {
      if (isTextElement(newElement) && isBoundToContainer(newElement)) {
        const container = getContainerElement(newElement);
        redrawTextBoundingBox(newElement, container);
      }
    });

    if (opts.files) {
      this.files = { ...this.files, ...opts.files };
    }

    this.history.resumeRecording();

    const nextElementsToSelect =
      excludeElementsInFramesFromSelection(newElements);

    this.setState(
      {
        ...this.state,
        // keep sidebar (presumably the library) open if it's docked and
        // can fit.
        //
        // Note, we should close the sidebar only if we're dropping items
        // from library, not when pasting from clipboard. Alas.
        openSidebar:
          this.state.openSidebar &&
          this.device.canDeviceFitSidebar &&
          jotaiStore.get(isSidebarDockedAtom)
            ? this.state.openSidebar
            : null,
        ...selectGroupsForSelectedElements(
          {
            editingGroupId: null,
            selectedElementIds: nextElementsToSelect.reduce(
              (acc: Record<ExcalidrawElement["id"], true>, element) => {
                if (!isBoundToContainer(element)) {
                  acc[element.id] = true;
                }
                return acc;
              },
              {},
            ),
          },
          this.scene.getNonDeletedElements(),
          this.state,
          this,
        ),
      },
      () => {
        if (opts.files) {
          this.addNewImagesToImageCache();
        }
      },
    );
    this.setActiveTool({ type: "selection" });
  };

  private addTextFromPaste(text: string, isPlainPaste = false) {
    const { x, y } = viewportCoordsToSceneCoords(
      {
        clientX: this.lastViewportPosition.x,
        clientY: this.lastViewportPosition.y,
      },
      this.state,
    );

    const textElementProps = {
      x,
      y,
      strokeColor: this.state.currentItemStrokeColor,
      backgroundColor: this.state.currentItemBackgroundColor,
      fillStyle: this.state.currentItemFillStyle,
      strokeWidth: this.state.currentItemStrokeWidth,
      strokeStyle: this.state.currentItemStrokeStyle,
      roundness: null,
      roughness: this.state.currentItemRoughness,
      opacity: this.state.currentItemOpacity,
      text,
      fontSize: this.state.currentItemFontSize,
      fontFamily: this.state.currentItemFontFamily,
      textAlign: this.state.currentItemTextAlign,
      verticalAlign: DEFAULT_VERTICAL_ALIGN,
      locked: false,
    };

    const LINE_GAP = 10;
    let currentY = y;

    const lines = isPlainPaste ? [text] : text.split("\n");
    const textElements = lines.reduce(
      (acc: ExcalidrawTextElement[], line, idx) => {
        const text = line.trim();

        const lineHeight = getDefaultLineHeight(textElementProps.fontFamily);
        if (text.length) {
          const topLayerFrame = this.getTopLayerFrameAtSceneCoords({
            x,
            y: currentY,
          });

          const element = newTextElement({
            ...textElementProps,
            x,
            y: currentY,
            text,
            lineHeight,
            frameId: topLayerFrame ? topLayerFrame.id : null,
          });
          acc.push(element);
          currentY += element.height + LINE_GAP;
        } else {
          const prevLine = lines[idx - 1]?.trim();
          // add paragraph only if previous line was not empty, IOW don't add
          // more than one empty line
          if (prevLine) {
            currentY +=
              getLineHeightInPx(textElementProps.fontSize, lineHeight) +
              LINE_GAP;
          }
        }

        return acc;
      },
      [],
    );

    if (textElements.length === 0) {
      return;
    }

    const frameId = textElements[0].frameId;

    if (frameId) {
      this.scene.insertElementsAtIndex(
        textElements,
        this.scene.getElementIndex(frameId),
      );
    } else {
      this.scene.replaceAllElements([
        ...this.scene.getElementsIncludingDeleted(),
        ...textElements,
      ]);
    }

    this.setState({
      selectedElementIds: makeNextSelectedElementIds(
        Object.fromEntries(textElements.map((el) => [el.id, true])),
        this.state,
      ),
    });

    if (
      !isPlainPaste &&
      textElements.length > 1 &&
      PLAIN_PASTE_TOAST_SHOWN === false &&
      !this.device.isMobile
    ) {
      this.setToast({
        message: t("toast.pasteAsSingleElement", {
          shortcut: getShortcutKey("CtrlOrCmd+Shift+V"),
        }),
        duration: 5000,
      });
      PLAIN_PASTE_TOAST_SHOWN = true;
    }

    this.history.resumeRecording();
  }

  setAppState: React.Component<any, AppState>["setState"] = (
    state,
    callback,
  ) => {
    this.setState(state, callback);
  };

  removePointer = (event: React.PointerEvent<HTMLElement> | PointerEvent) => {
    if (touchTimeout) {
      this.resetContextMenuTimer();
    }

    gesture.pointers.delete(event.pointerId);
  };

  toggleLock = (source: "keyboard" | "ui" = "ui") => {
    if (!this.state.activeTool.locked) {
      trackEvent(
        "toolbar",
        "toggleLock",
        `${source} (${this.device.isMobile ? "mobile" : "desktop"})`,
      );
    }
    this.setState((prevState) => {
      return {
        activeTool: {
          ...prevState.activeTool,
          ...updateActiveTool(
            this.state,
            prevState.activeTool.locked
              ? { type: "selection" }
              : prevState.activeTool,
          ),
          locked: !prevState.activeTool.locked,
        },
      };
    });
  };

  updateFrameRendering = (
    opts:
      | Partial<AppState["frameRendering"]>
      | ((
          prevState: AppState["frameRendering"],
        ) => Partial<AppState["frameRendering"]>),
  ) => {
    this.setState((prevState) => {
      const next =
        typeof opts === "function" ? opts(prevState.frameRendering) : opts;
      return {
        frameRendering: {
          enabled: next?.enabled ?? prevState.frameRendering.enabled,
          clip: next?.clip ?? prevState.frameRendering.clip,
          name: next?.name ?? prevState.frameRendering.name,
          outline: next?.outline ?? prevState.frameRendering.outline,
        },
      };
    });
  };

  togglePenMode = () => {
    this.setState((prevState) => {
      return {
        penMode: !prevState.penMode,
      };
    });
  };

  onHandToolToggle = () => {
    this.actionManager.executeAction(actionToggleHandTool);
  };

  /**
   * Zooms on canvas viewport center
   */
  zoomCanvas = (
    /** decimal fraction between 0.1 (10% zoom) and 30 (3000% zoom) */
    value: number,
  ) => {
    this.setState({
      ...getStateForZoom(
        {
          viewportX: this.state.width / 2 + this.state.offsetLeft,
          viewportY: this.state.height / 2 + this.state.offsetTop,
          nextZoom: getNormalizedZoom(value),
        },
        this.state,
      ),
    });
  };

  private cancelInProgresAnimation: (() => void) | null = null;

  scrollToContent = (
    target:
      | ExcalidrawElement
      | readonly ExcalidrawElement[] = this.scene.getNonDeletedElements(),
    opts?:
      | {
          fitToContent?: boolean;
          fitToViewport?: never;
          viewportZoomFactor?: never;
          animate?: boolean;
          duration?: number;
        }
      | {
          fitToContent?: never;
          fitToViewport?: boolean;
          /** when fitToViewport=true, how much screen should the content cover,
           * between 0.1 (10%) and 1 (100%)
           */
          viewportZoomFactor?: number;
          animate?: boolean;
          duration?: number;
        },
  ) => {
    this.cancelInProgresAnimation?.();

    // convert provided target into ExcalidrawElement[] if necessary
    const targetElements = Array.isArray(target) ? target : [target];

    let zoom = this.state.zoom;
    let scrollX = this.state.scrollX;
    let scrollY = this.state.scrollY;

    if (opts?.fitToContent || opts?.fitToViewport) {
      const { appState } = zoomToFit({
        targetElements,
        appState: this.state,
        fitToViewport: !!opts?.fitToViewport,
        viewportZoomFactor: opts?.viewportZoomFactor,
      });
      zoom = appState.zoom;
      scrollX = appState.scrollX;
      scrollY = appState.scrollY;
    } else {
      // compute only the viewport location, without any zoom adjustment
      const scroll = calculateScrollCenter(targetElements, this.state);
      scrollX = scroll.scrollX;
      scrollY = scroll.scrollY;
    }

    // when animating, we use RequestAnimationFrame to prevent the animation
    // from slowing down other processes
    if (opts?.animate) {
      const origScrollX = this.state.scrollX;
      const origScrollY = this.state.scrollY;
      const origZoom = this.state.zoom.value;

      const cancel = easeToValuesRAF({
        fromValues: {
          scrollX: origScrollX,
          scrollY: origScrollY,
          zoom: origZoom,
        },
        toValues: { scrollX, scrollY, zoom: zoom.value },
        interpolateValue: (from, to, progress, key) => {
          // for zoom, use different easing
          if (key === "zoom") {
            return from * Math.pow(to / from, easeOut(progress));
          }
          // handle using default
          return undefined;
        },
        onStep: ({ scrollX, scrollY, zoom }) => {
          this.setState({
            scrollX,
            scrollY,
            zoom: { value: zoom },
          });
        },
        onStart: () => {
          this.setState({ shouldCacheIgnoreZoom: true });
        },
        onEnd: () => {
          this.setState({ shouldCacheIgnoreZoom: false });
        },
        onCancel: () => {
          this.setState({ shouldCacheIgnoreZoom: false });
        },
        duration: opts?.duration ?? 500,
      });

      this.cancelInProgresAnimation = () => {
        cancel();
        this.cancelInProgresAnimation = null;
      };
    } else {
      this.setState({ scrollX, scrollY, zoom });
    }
  };

  /** use when changing scrollX/scrollY/zoom based on user interaction */
  private translateCanvas: React.Component<any, AppState>["setState"] = (
    state,
  ) => {
    this.cancelInProgresAnimation?.();
    this.setState(state);
  };

  setToast = (
    toast: {
      message: string;
      closable?: boolean;
      duration?: number;
    } | null,
  ) => {
    this.setState({ toast });
  };

  restoreFileFromShare = async () => {
    try {
      const webShareTargetCache = await caches.open("web-share-target");

      const response = await webShareTargetCache.match("shared-file");
      if (response) {
        const blob = await response.blob();
        const file = new File([blob], blob.name || "", { type: blob.type });
        this.loadFileToCanvas(file, null);
        await webShareTargetCache.delete("shared-file");
        window.history.replaceState(null, APP_NAME, window.location.pathname);
      }
    } catch (error: any) {
      this.setState({ errorMessage: error.message });
    }
  };

  /** adds supplied files to existing files in the appState */
  public addFiles: ExcalidrawImperativeAPI["addFiles"] = withBatchedUpdates(
    (files) => {
      const filesMap = files.reduce((acc, fileData) => {
        acc.set(fileData.id, fileData);
        return acc;
      }, new Map<FileId, BinaryFileData>());

      this.files = { ...this.files, ...Object.fromEntries(filesMap) };

      this.scene.getNonDeletedElements().forEach((element) => {
        if (
          isInitializedImageElement(element) &&
          filesMap.has(element.fileId)
        ) {
          this.imageCache.delete(element.fileId);
          ShapeCache.delete(element);
        }
      });
      this.scene.informMutation();

      this.addNewImagesToImageCache();
    },
  );

  public updateScene = withBatchedUpdates(
    <K extends keyof AppState>(sceneData: {
      elements?: SceneData["elements"];
      appState?: Pick<AppState, K> | null;
      collaborators?: SceneData["collaborators"];
      commitToHistory?: SceneData["commitToHistory"];
    }) => {
      if (sceneData.commitToHistory) {
        this.history.resumeRecording();
      }

      if (sceneData.appState) {
        this.setState(sceneData.appState);
      }

      if (sceneData.elements) {
        this.scene.replaceAllElements(sceneData.elements);
      }

      if (sceneData.collaborators) {
        this.setState({ collaborators: sceneData.collaborators });
      }
    },
  );

  private onSceneUpdated = () => {
    this.setState({});
  };

  /**
   * @returns whether the menu was toggled on or off
   */
  public toggleSidebar = ({
    name,
    tab,
    force,
  }: {
    name: SidebarName;
    tab?: SidebarTabName;
    force?: boolean;
  }): boolean => {
    let nextName;
    if (force === undefined) {
      nextName = this.state.openSidebar?.name === name ? null : name;
    } else {
      nextName = force ? name : null;
    }
    this.setState({ openSidebar: nextName ? { name: nextName, tab } : null });

    return !!nextName;
  };

  private updateCurrentCursorPosition = withBatchedUpdates(
    (event: MouseEvent) => {
      this.lastViewportPosition.x = event.clientX;
      this.lastViewportPosition.y = event.clientY;
    },
  );

  // Input handling
  private onKeyDown = withBatchedUpdates(
    (event: React.KeyboardEvent | KeyboardEvent) => {
      // normalize `event.key` when CapsLock is pressed #2372

      if (
        "Proxy" in window &&
        ((!event.shiftKey && /^[A-Z]$/.test(event.key)) ||
          (event.shiftKey && /^[a-z]$/.test(event.key)))
      ) {
        event = new Proxy(event, {
          get(ev: any, prop) {
            const value = ev[prop];
            if (typeof value === "function") {
              // fix for Proxies hijacking `this`
              return value.bind(ev);
            }
            return prop === "key"
              ? // CapsLock inverts capitalization based on ShiftKey, so invert
                // it back
                event.shiftKey
                ? ev.key.toUpperCase()
                : ev.key.toLowerCase()
              : value;
          },
        });
      }

      if (event[KEYS.CTRL_OR_CMD] && event.key.toLowerCase() === KEYS.V) {
        IS_PLAIN_PASTE = event.shiftKey;
        clearTimeout(IS_PLAIN_PASTE_TIMER);
        // reset (100ms to be safe that we it runs after the ensuing
        // paste event). Though, technically unnecessary to reset since we
        // (re)set the flag before each paste event.
        IS_PLAIN_PASTE_TIMER = window.setTimeout(() => {
          IS_PLAIN_PASTE = false;
        }, 100);
      }

      // prevent browser zoom in input fields
      if (event[KEYS.CTRL_OR_CMD] && isWritableElement(event.target)) {
        if (event.code === CODES.MINUS || event.code === CODES.EQUAL) {
          event.preventDefault();
          return;
        }
      }

      // bail if
      if (
        // inside an input
        (isWritableElement(event.target) &&
          // unless pressing escape (finalize action)
          event.key !== KEYS.ESCAPE) ||
        // or unless using arrows (to move between buttons)
        (isArrowKey(event.key) && isInputLike(event.target))
      ) {
        return;
      }

      if (event.key === KEYS.QUESTION_MARK) {
        this.setState({
          openDialog: "help",
        });
        return;
      } else if (
        event.key.toLowerCase() === KEYS.E &&
        event.shiftKey &&
        event[KEYS.CTRL_OR_CMD]
      ) {
        event.preventDefault();
        this.setState({ openDialog: "imageExport" });
        return;
      }

      if (event.key === KEYS.PAGE_UP || event.key === KEYS.PAGE_DOWN) {
        let offset =
          (event.shiftKey ? this.state.width : this.state.height) /
          this.state.zoom.value;
        if (event.key === KEYS.PAGE_DOWN) {
          offset = -offset;
        }
        if (event.shiftKey) {
          this.translateCanvas((state) => ({
            scrollX: state.scrollX + offset,
          }));
        } else {
          this.translateCanvas((state) => ({
            scrollY: state.scrollY + offset,
          }));
        }
      }

      if (this.actionManager.handleKeyDown(event)) {
        return;
      }

      if (this.state.viewModeEnabled) {
        return;
      }

      if (event[KEYS.CTRL_OR_CMD] && this.state.isBindingEnabled) {
        this.setState({ isBindingEnabled: false });
      }

      if (isArrowKey(event.key)) {
        const step =
          (this.state.gridSize &&
            (event.shiftKey
              ? ELEMENT_TRANSLATE_AMOUNT
              : this.state.gridSize)) ||
          (event.shiftKey
            ? ELEMENT_SHIFT_TRANSLATE_AMOUNT
            : ELEMENT_TRANSLATE_AMOUNT);

        let offsetX = 0;
        let offsetY = 0;

        if (event.key === KEYS.ARROW_LEFT) {
          offsetX = -step;
        } else if (event.key === KEYS.ARROW_RIGHT) {
          offsetX = step;
        } else if (event.key === KEYS.ARROW_UP) {
          offsetY = -step;
        } else if (event.key === KEYS.ARROW_DOWN) {
          offsetY = step;
        }

        const selectedElements = this.scene.getSelectedElements({
          selectedElementIds: this.state.selectedElementIds,
          includeBoundTextElement: true,
          includeElementsInFrames: true,
        });

        selectedElements.forEach((element) => {
          mutateElement(element, {
            x: element.x + offsetX,
            y: element.y + offsetY,
          });

          updateBoundElements(element, {
            simultaneouslyUpdated: selectedElements,
          });
        });

        this.maybeSuggestBindingForAll(selectedElements);

        event.preventDefault();
      } else if (event.key === KEYS.ENTER) {
        const selectedElements = this.scene.getSelectedElements(this.state);
        if (selectedElements.length === 1) {
          const selectedElement = selectedElements[0];
          if (event[KEYS.CTRL_OR_CMD]) {
            if (isLinearElement(selectedElement)) {
              if (
                !this.state.editingLinearElement ||
                this.state.editingLinearElement.elementId !==
                  selectedElements[0].id
              ) {
                this.history.resumeRecording();
                this.setState({
                  editingLinearElement: new LinearElementEditor(
                    selectedElement,
                    this.scene,
                  ),
                });
              }
            }
          } else if (
            isTextElement(selectedElement) ||
            isValidTextContainer(selectedElement)
          ) {
            let container;
            if (!isTextElement(selectedElement)) {
              container = selectedElement as ExcalidrawTextContainer;
            }
            const midPoint = getContainerCenter(selectedElement, this.state);
            const sceneX = midPoint.x;
            const sceneY = midPoint.y;
            this.startTextEditing({
              sceneX,
              sceneY,
              container,
            });
            event.preventDefault();
            return;
          } else if (isFrameElement(selectedElement)) {
            this.setState({
              editingFrame: selectedElement.id,
            });
          }
        }
      } else if (
        !event.ctrlKey &&
        !event.altKey &&
        !event.metaKey &&
        this.state.draggingElement === null
      ) {
        const shape = findShapeByKey(event.key);
        if (shape) {
          if (this.state.activeTool.type !== shape) {
            trackEvent(
              "toolbar",
              shape,
              `keyboard (${this.device.isMobile ? "mobile" : "desktop"})`,
            );
          }
          this.setActiveTool({ type: shape });
          event.stopPropagation();
        } else if (event.key === KEYS.Q) {
          this.toggleLock("keyboard");
          event.stopPropagation();
        }
      }
      if (event.key === KEYS.SPACE && gesture.pointers.size === 0) {
        isHoldingSpace = true;
        setCursor(this.interactiveCanvas, CURSOR_TYPE.GRAB);
        event.preventDefault();
      }

      if (
        (event.key === KEYS.G || event.key === KEYS.S) &&
        !event.altKey &&
        !event[KEYS.CTRL_OR_CMD]
      ) {
        const selectedElements = this.scene.getSelectedElements(this.state);
        if (
          this.state.activeTool.type === "selection" &&
          !selectedElements.length
        ) {
          return;
        }

        if (
          event.key === KEYS.G &&
          (hasBackground(this.state.activeTool.type) ||
            selectedElements.some((element) => hasBackground(element.type)))
        ) {
          this.setState({ openPopup: "elementBackground" });
          event.stopPropagation();
        }
        if (event.key === KEYS.S) {
          this.setState({ openPopup: "elementStroke" });
          event.stopPropagation();
        }
      }

      if (
        event[KEYS.CTRL_OR_CMD] &&
        (event.key === KEYS.BACKSPACE || event.key === KEYS.DELETE)
      ) {
        jotaiStore.set(activeConfirmDialogAtom, "clearCanvas");
      }

      // eye dropper
      // -----------------------------------------------------------------------
      const lowerCased = event.key.toLocaleLowerCase();
      const isPickingStroke = lowerCased === KEYS.S && event.shiftKey;
      const isPickingBackground =
        event.key === KEYS.I || (lowerCased === KEYS.G && event.shiftKey);

      if (isPickingStroke || isPickingBackground) {
        this.openEyeDropper({
          type: isPickingStroke ? "stroke" : "background",
        });
      }
      // -----------------------------------------------------------------------
    },
  );

  private onWheel = withBatchedUpdates((event: WheelEvent) => {
    // prevent browser pinch zoom on DOM elements
    if (!(event.target instanceof HTMLCanvasElement) && event.ctrlKey) {
      event.preventDefault();
    }
  });

  private onKeyUp = withBatchedUpdates((event: KeyboardEvent) => {
    if (event.key === KEYS.SPACE) {
      if (this.state.viewModeEnabled) {
        setCursor(this.interactiveCanvas, CURSOR_TYPE.GRAB);
      } else if (this.state.activeTool.type === "selection") {
        resetCursor(this.interactiveCanvas);
      } else {
        setCursorForShape(this.interactiveCanvas, this.state);
        this.setState({
          selectedElementIds: makeNextSelectedElementIds({}, this.state),
          selectedGroupIds: {},
          editingGroupId: null,
          activeEmbeddable: null,
        });
      }
      isHoldingSpace = false;
    }
    if (!event[KEYS.CTRL_OR_CMD] && !this.state.isBindingEnabled) {
      this.setState({ isBindingEnabled: true });
    }
    if (isArrowKey(event.key)) {
      const selectedElements = this.scene.getSelectedElements(this.state);
      isBindingEnabled(this.state)
        ? bindOrUnbindSelectedElements(selectedElements)
        : unbindLinearElements(selectedElements);
      this.setState({ suggestedBindings: [] });
    }
  });

  private setActiveTool = (
    tool:
      | {
          type:
            | typeof SHAPES[number]["value"]
            | "eraser"
            | "hand"
            | "frame"
            | "embeddable";
        }
      | { type: "custom"; customType: string },
  ) => {
    const nextActiveTool = updateActiveTool(this.state, tool);
    if (nextActiveTool.type === "hand") {
      setCursor(this.interactiveCanvas, CURSOR_TYPE.GRAB);
    } else if (!isHoldingSpace) {
      setCursorForShape(this.interactiveCanvas, this.state);
    }
    if (isToolIcon(document.activeElement)) {
      this.focusContainer();
    }
    if (!isLinearElementType(nextActiveTool.type)) {
      this.setState({ suggestedBindings: [] });
    }
    if (nextActiveTool.type === "image") {
      this.onImageAction();
    }
    if (nextActiveTool.type !== "selection") {
      this.setState({
        activeTool: nextActiveTool,
        selectedElementIds: makeNextSelectedElementIds({}, this.state),
        selectedGroupIds: {},
        editingGroupId: null,
        activeEmbeddable: null,
      });
    } else {
      this.setState({ activeTool: nextActiveTool, activeEmbeddable: null });
    }
  };

  private setCursor = (cursor: string) => {
    setCursor(this.interactiveCanvas, cursor);
  };

  private resetCursor = () => {
    resetCursor(this.interactiveCanvas);
  };
  /**
   * returns whether user is making a gesture with >= 2 fingers (points)
   * on o touch screen (not on a trackpad). Currently only relates to Darwin
   * (iOS/iPadOS,MacOS), but may work on other devices in the future if
   * GestureEvent is standardized.
   */
  private isTouchScreenMultiTouchGesture = () => {
    // we don't want to deselect when using trackpad, and multi-point gestures
    // only work on touch screens, so checking for >= pointers means we're on a
    // touchscreen
    return gesture.pointers.size >= 2;
  };

  // fires only on Safari
  private onGestureStart = withBatchedUpdates((event: GestureEvent) => {
    event.preventDefault();

    // we only want to deselect on touch screens because user may have selected
    // elements by mistake while zooming
    if (this.isTouchScreenMultiTouchGesture()) {
      this.setState({
        selectedElementIds: makeNextSelectedElementIds({}, this.state),
        activeEmbeddable: null,
      });
    }
    gesture.initialScale = this.state.zoom.value;
  });

  // fires only on Safari
  private onGestureChange = withBatchedUpdates((event: GestureEvent) => {
    event.preventDefault();

    // onGestureChange only has zoom factor but not the center.
    // If we're on iPad or iPhone, then we recognize multi-touch and will
    // zoom in at the right location in the touchmove handler
    // (handleCanvasPointerMove).
    //
    // On Macbook trackpad, we don't have those events so will zoom in at the
    // current location instead.
    //
    // As such, bail from this handler on touch devices.
    if (this.isTouchScreenMultiTouchGesture()) {
      return;
    }

    const initialScale = gesture.initialScale;
    if (initialScale) {
      this.setState((state) => ({
        ...getStateForZoom(
          {
            viewportX: this.lastViewportPosition.x,
            viewportY: this.lastViewportPosition.y,
            nextZoom: getNormalizedZoom(initialScale * event.scale),
          },
          state,
        ),
      }));
    }
  });

  // fires only on Safari
  private onGestureEnd = withBatchedUpdates((event: GestureEvent) => {
    event.preventDefault();
    // reselect elements only on touch screens (see onGestureStart)
    if (this.isTouchScreenMultiTouchGesture()) {
      this.setState({
        previousSelectedElementIds: {},
        selectedElementIds: makeNextSelectedElementIds(
          this.state.previousSelectedElementIds,
          this.state,
        ),
      });
    }
    gesture.initialScale = null;
  });

  private handleTextWysiwyg(
    element: ExcalidrawTextElement,
    {
      isExistingElement = false,
    }: {
      isExistingElement?: boolean;
    },
  ) {
    const updateElement = (
      text: string,
      originalText: string,
      isDeleted: boolean,
    ) => {
      this.scene.replaceAllElements([
        ...this.scene.getElementsIncludingDeleted().map((_element) => {
          if (_element.id === element.id && isTextElement(_element)) {
            return updateTextElement(_element, {
              text,
              isDeleted,
              originalText,
            });
          }
          return _element;
        }),
      ]);
    };

    textWysiwyg({
      id: element.id,
      canvas: this.canvas,
      getViewportCoords: (x, y) => {
        const { x: viewportX, y: viewportY } = sceneCoordsToViewportCoords(
          {
            sceneX: x,
            sceneY: y,
          },
          this.state,
        );
        return [
          viewportX - this.state.offsetLeft,
          viewportY - this.state.offsetTop,
        ];
      },
      onChange: withBatchedUpdates((text) => {
        updateElement(text, text, false);
        if (isNonDeletedElement(element)) {
          updateBoundElements(element);
        }
      }),
      onSubmit: withBatchedUpdates(({ text, viaKeyboard, originalText }) => {
        const isDeleted = !text.trim();
        updateElement(text, originalText, isDeleted);
        // select the created text element only if submitting via keyboard
        // (when submitting via click it should act as signal to deselect)
        if (!isDeleted && viaKeyboard) {
          const elementIdToSelect = element.containerId
            ? element.containerId
            : element.id;
          this.setState((prevState) => ({
            selectedElementIds: makeNextSelectedElementIds(
              {
                ...prevState.selectedElementIds,
                [elementIdToSelect]: true,
              },
              prevState,
            ),
          }));
        }
        if (isDeleted) {
          fixBindingsAfterDeletion(this.scene.getNonDeletedElements(), [
            element,
          ]);
        }
        if (!isDeleted || isExistingElement) {
          this.history.resumeRecording();
        }

        this.setState({
          draggingElement: null,
          editingElement: null,
        });
        if (this.state.activeTool.locked) {
          setCursorForShape(this.interactiveCanvas, this.state);
        }

        this.focusContainer();
      }),
      element,
      excalidrawContainer: this.excalidrawContainerRef.current,
      app: this,
    });
    // deselect all other elements when inserting text
    this.deselectElements();

    // do an initial update to re-initialize element position since we were
    // modifying element's x/y for sake of editor (case: syncing to remote)
    updateElement(element.text, element.originalText, false);
  }

  private deselectElements() {
    this.setState({
      selectedElementIds: makeNextSelectedElementIds({}, this.state),
      selectedGroupIds: {},
      editingGroupId: null,
      activeEmbeddable: null,
    });
  }

  private getTextElementAtPosition(
    x: number,
    y: number,
  ): NonDeleted<ExcalidrawTextElement> | null {
    const element = this.getElementAtPosition(x, y, {
      includeBoundTextElement: true,
    });
    if (element && isTextElement(element) && !element.isDeleted) {
      return element;
    }
    return null;
  }

  private getElementAtPosition(
    x: number,
    y: number,
    opts?: {
      /** if true, returns the first selected element (with highest z-index)
        of all hit elements */
      preferSelected?: boolean;
      includeBoundTextElement?: boolean;
      includeLockedElements?: boolean;
    },
  ): NonDeleted<ExcalidrawElement> | null {
    const allHitElements = this.getElementsAtPosition(
      x,
      y,
      opts?.includeBoundTextElement,
      opts?.includeLockedElements,
    );
    if (allHitElements.length > 1) {
      if (opts?.preferSelected) {
        for (let index = allHitElements.length - 1; index > -1; index--) {
          if (this.state.selectedElementIds[allHitElements[index].id]) {
            return allHitElements[index];
          }
        }
      }
      const elementWithHighestZIndex =
        allHitElements[allHitElements.length - 1];
      // If we're hitting element with highest z-index only on its bounding box
      // while also hitting other element figure, the latter should be considered.
      return isHittingElementBoundingBoxWithoutHittingElement(
        elementWithHighestZIndex,
        this.state,
        this.frameNameBoundsCache,
        x,
        y,
      )
        ? allHitElements[allHitElements.length - 2]
        : elementWithHighestZIndex;
    }
    if (allHitElements.length === 1) {
      return allHitElements[0];
    }
    return null;
  }

  private getElementsAtPosition(
    x: number,
    y: number,
    includeBoundTextElement: boolean = false,
    includeLockedElements: boolean = false,
  ): NonDeleted<ExcalidrawElement>[] {
    const elements =
      includeBoundTextElement && includeLockedElements
        ? this.scene.getNonDeletedElements()
        : this.scene
            .getNonDeletedElements()
            .filter(
              (element) =>
                (includeLockedElements || !element.locked) &&
                (includeBoundTextElement ||
                  !(isTextElement(element) && element.containerId)),
            );

    const elementsMap = arrayToMap(elements);

    return getElementsAtPosition(elements, (element) =>
      hitTest(element, this.state, this.frameNameBoundsCache, x, y),
    ).filter((element) => {
      // hitting a frame's element from outside the frame is not considered a hit
<<<<<<< HEAD
      const containingFrame = getContainingFrame(element, elementsMap);
      return containingFrame && this.state.shouldRenderFrames
=======
      const containingFrame = getContainingFrame(element);
      return containingFrame &&
        this.state.frameRendering.enabled &&
        this.state.frameRendering.clip
>>>>>>> 9cd5e159
        ? isCursorInFrame({ x, y }, containingFrame)
        : true;
    });
  }

  private startTextEditing = ({
    sceneX,
    sceneY,
    insertAtParentCenter = true,
    container,
  }: {
    /** X position to insert text at */
    sceneX: number;
    /** Y position to insert text at */
    sceneY: number;
    /** whether to attempt to insert at element center if applicable */
    insertAtParentCenter?: boolean;
    container?: ExcalidrawTextContainer | null;
  }) => {
    let shouldBindToContainer = false;

    let parentCenterPosition =
      insertAtParentCenter &&
      this.getTextWysiwygSnappedToCenterPosition(
        sceneX,
        sceneY,
        this.state,
        container,
      );
    if (container && parentCenterPosition) {
      const boundTextElementToContainer = getBoundTextElement(container);
      if (!boundTextElementToContainer) {
        shouldBindToContainer = true;
      }
    }
    let existingTextElement: NonDeleted<ExcalidrawTextElement> | null = null;

    const selectedElements = this.scene.getSelectedElements(this.state);

    if (selectedElements.length === 1) {
      if (isTextElement(selectedElements[0])) {
        existingTextElement = selectedElements[0];
      } else if (container) {
        existingTextElement = getBoundTextElement(selectedElements[0]);
      } else {
        existingTextElement = this.getTextElementAtPosition(sceneX, sceneY);
      }
    } else {
      existingTextElement = this.getTextElementAtPosition(sceneX, sceneY);
    }

    const fontFamily =
      existingTextElement?.fontFamily || this.state.currentItemFontFamily;

    const lineHeight =
      existingTextElement?.lineHeight || getDefaultLineHeight(fontFamily);
    const fontSize = this.state.currentItemFontSize;

    if (
      !existingTextElement &&
      shouldBindToContainer &&
      container &&
      !isArrowElement(container)
    ) {
      const fontString = {
        fontSize,
        fontFamily,
      };
      const minWidth = getApproxMinLineWidth(
        getFontString(fontString),
        lineHeight,
      );
      const minHeight = getApproxMinLineHeight(fontSize, lineHeight);
      const newHeight = Math.max(container.height, minHeight);
      const newWidth = Math.max(container.width, minWidth);
      mutateElement(container, { height: newHeight, width: newWidth });
      sceneX = container.x + newWidth / 2;
      sceneY = container.y + newHeight / 2;
      if (parentCenterPosition) {
        parentCenterPosition = this.getTextWysiwygSnappedToCenterPosition(
          sceneX,
          sceneY,
          this.state,
          container,
        );
      }
    }

    const topLayerFrame = this.getTopLayerFrameAtSceneCoords({
      x: sceneX,
      y: sceneY,
    });

    const element = existingTextElement
      ? existingTextElement
      : newTextElement({
          x: parentCenterPosition
            ? parentCenterPosition.elementCenterX
            : sceneX,
          y: parentCenterPosition
            ? parentCenterPosition.elementCenterY
            : sceneY,
          strokeColor: this.state.currentItemStrokeColor,
          backgroundColor: this.state.currentItemBackgroundColor,
          fillStyle: this.state.currentItemFillStyle,
          strokeWidth: this.state.currentItemStrokeWidth,
          strokeStyle: this.state.currentItemStrokeStyle,
          roughness: this.state.currentItemRoughness,
          opacity: this.state.currentItemOpacity,
          text: "",
          fontSize,
          fontFamily,
          textAlign: parentCenterPosition
            ? "center"
            : this.state.currentItemTextAlign,
          verticalAlign: parentCenterPosition
            ? VERTICAL_ALIGN.MIDDLE
            : DEFAULT_VERTICAL_ALIGN,
          containerId: shouldBindToContainer ? container?.id : undefined,
          groupIds: container?.groupIds ?? [],
          lineHeight,
          angle: container?.angle ?? 0,
          frameId: topLayerFrame ? topLayerFrame.id : null,
        });

    if (!existingTextElement && shouldBindToContainer && container) {
      mutateElement(container, {
        boundElements: (container.boundElements || []).concat({
          type: "text",
          id: element.id,
        }),
      });
    }
    this.setState({ editingElement: element });

    if (!existingTextElement) {
      if (container && shouldBindToContainer) {
        const containerIndex = this.scene.getElementIndex(container.id);
        this.scene.insertElementAtIndex(element, containerIndex + 1);
      } else {
        this.scene.addNewElement(element);
      }
    }

    this.setState({
      editingElement: element,
    });

    this.handleTextWysiwyg(element, {
      isExistingElement: !!existingTextElement,
    });
  };

  private handleCanvasDoubleClick = (
    event: React.MouseEvent<HTMLCanvasElement>,
  ) => {
    // case: double-clicking with arrow/line tool selected would both create
    // text and enter multiElement mode
    if (this.state.multiElement) {
      return;
    }
    // we should only be able to double click when mode is selection
    if (this.state.activeTool.type !== "selection") {
      return;
    }

    const selectedElements = this.scene.getSelectedElements(this.state);

    if (selectedElements.length === 1 && isLinearElement(selectedElements[0])) {
      if (
        event[KEYS.CTRL_OR_CMD] &&
        (!this.state.editingLinearElement ||
          this.state.editingLinearElement.elementId !== selectedElements[0].id)
      ) {
        this.history.resumeRecording();
        this.setState({
          editingLinearElement: new LinearElementEditor(
            selectedElements[0],
            this.scene,
          ),
        });
        return;
      } else if (
        this.state.editingLinearElement &&
        this.state.editingLinearElement.elementId === selectedElements[0].id
      ) {
        return;
      }
    }

    resetCursor(this.interactiveCanvas);

    let { x: sceneX, y: sceneY } = viewportCoordsToSceneCoords(
      event,
      this.state,
    );

    const selectedGroupIds = getSelectedGroupIds(this.state);

    if (selectedGroupIds.length > 0) {
      const hitElement = this.getElementAtPosition(sceneX, sceneY);

      const selectedGroupId =
        hitElement &&
        getSelectedGroupIdForElement(hitElement, this.state.selectedGroupIds);

      if (selectedGroupId) {
        this.setState((prevState) => ({
          ...prevState,
          ...selectGroupsForSelectedElements(
            {
              editingGroupId: selectedGroupId,
              selectedElementIds: { [hitElement!.id]: true },
            },
            this.scene.getNonDeletedElements(),
            prevState,
            this,
          ),
        }));
        return;
      }
    }

    resetCursor(this.interactiveCanvas);
    if (!event[KEYS.CTRL_OR_CMD] && !this.state.viewModeEnabled) {
      const hitElement = this.getElementAtPosition(sceneX, sceneY);

      if (isEmbeddableElement(hitElement)) {
        this.setState({
          activeEmbeddable: { element: hitElement, state: "active" },
        });
        return;
      }

      const container = getTextBindableContainerAtPosition(
        this.scene.getNonDeletedElements(),
        this.state,
        sceneX,
        sceneY,
      );

      if (container) {
        if (
          hasBoundTextElement(container) ||
          !isTransparent(container.backgroundColor) ||
          isHittingElementNotConsideringBoundingBox(
            container,
            this.state,
            this.frameNameBoundsCache,
            [sceneX, sceneY],
          )
        ) {
          const midPoint = getContainerCenter(container, this.state);

          sceneX = midPoint.x;
          sceneY = midPoint.y;
        }
      }

      this.startTextEditing({
        sceneX,
        sceneY,
        insertAtParentCenter: !event.altKey,
        container,
      });
    }
  };

  private getElementLinkAtPosition = (
    scenePointer: Readonly<{ x: number; y: number }>,
    hitElement: NonDeletedExcalidrawElement | null,
  ): ExcalidrawElement | undefined => {
    // Reversing so we traverse the elements in decreasing order
    // of z-index
    const elements = this.scene.getNonDeletedElements().slice().reverse();
    let hitElementIndex = Infinity;

    return elements.find((element, index) => {
      if (hitElement && element.id === hitElement.id) {
        hitElementIndex = index;
      }
      return (
        element.link &&
        index <= hitElementIndex &&
        isPointHittingLink(
          element,
          this.state,
          [scenePointer.x, scenePointer.y],
          this.device.isMobile,
        )
      );
    });
  };

  private redirectToLink = (
    event: React.PointerEvent<HTMLCanvasElement>,
    isTouchScreen: boolean,
  ) => {
    const draggedDistance = distance2d(
      this.lastPointerDown!.clientX,
      this.lastPointerDown!.clientY,
      this.lastPointerUp!.clientX,
      this.lastPointerUp!.clientY,
    );
    if (
      !this.hitLinkElement ||
      // For touch screen allow dragging threshold else strict check
      (isTouchScreen && draggedDistance > DRAGGING_THRESHOLD) ||
      (!isTouchScreen && draggedDistance !== 0)
    ) {
      return;
    }
    const lastPointerDownCoords = viewportCoordsToSceneCoords(
      this.lastPointerDown!,
      this.state,
    );
    const lastPointerDownHittingLinkIcon = isPointHittingLink(
      this.hitLinkElement,
      this.state,
      [lastPointerDownCoords.x, lastPointerDownCoords.y],
      this.device.isMobile,
    );
    const lastPointerUpCoords = viewportCoordsToSceneCoords(
      this.lastPointerUp!,
      this.state,
    );
    const lastPointerUpHittingLinkIcon = isPointHittingLink(
      this.hitLinkElement,
      this.state,
      [lastPointerUpCoords.x, lastPointerUpCoords.y],
      this.device.isMobile,
    );
    if (lastPointerDownHittingLinkIcon && lastPointerUpHittingLinkIcon) {
      let url = this.hitLinkElement.link;
      if (url) {
        url = normalizeLink(url);
        let customEvent;
        if (this.props.onLinkOpen) {
          customEvent = wrapEvent(EVENT.EXCALIDRAW_LINK, event.nativeEvent);
          this.props.onLinkOpen(
            {
              ...this.hitLinkElement,
              link: url,
            },
            customEvent,
          );
        }
        if (!customEvent?.defaultPrevented) {
          const target = isLocalLink(url) ? "_self" : "_blank";
          const newWindow = window.open(undefined, target);
          // https://mathiasbynens.github.io/rel-noopener/
          if (newWindow) {
            newWindow.opener = null;
            newWindow.location = url;
          }
        }
      }
    }
  };

  private getTopLayerFrameAtSceneCoords = (sceneCoords: {
    x: number;
    y: number;
  }) => {
    const frames = this.scene
      .getNonDeletedFrames()
      .filter((frame) =>
        isCursorInFrame(sceneCoords, frame as ExcalidrawFrameElement),
      );

    return frames.length ? frames[frames.length - 1] : null;
  };

  private handleCanvasPointerMove = (
    event: React.PointerEvent<HTMLCanvasElement>,
  ) => {
    this.savePointer(event.clientX, event.clientY, this.state.cursorButton);

    if (gesture.pointers.has(event.pointerId)) {
      gesture.pointers.set(event.pointerId, {
        x: event.clientX,
        y: event.clientY,
      });
    }

    const initialScale = gesture.initialScale;
    if (
      gesture.pointers.size === 2 &&
      gesture.lastCenter &&
      initialScale &&
      gesture.initialDistance
    ) {
      const center = getCenter(gesture.pointers);
      const deltaX = center.x - gesture.lastCenter.x;
      const deltaY = center.y - gesture.lastCenter.y;
      gesture.lastCenter = center;

      const distance = getDistance(Array.from(gesture.pointers.values()));
      const scaleFactor =
        this.state.activeTool.type === "freedraw" && this.state.penMode
          ? 1
          : distance / gesture.initialDistance;

      const nextZoom = scaleFactor
        ? getNormalizedZoom(initialScale * scaleFactor)
        : this.state.zoom.value;

      this.setState((state) => {
        const zoomState = getStateForZoom(
          {
            viewportX: center.x,
            viewportY: center.y,
            nextZoom,
          },
          state,
        );

        this.translateCanvas({
          zoom: zoomState.zoom,
          scrollX: zoomState.scrollX + deltaX / nextZoom,
          scrollY: zoomState.scrollY + deltaY / nextZoom,
          shouldCacheIgnoreZoom: true,
        });
      });
      this.resetShouldCacheIgnoreZoomDebounced();
    } else {
      gesture.lastCenter =
        gesture.initialDistance =
        gesture.initialScale =
          null;
    }

    if (
      isHoldingSpace ||
      isPanning ||
      isDraggingScrollBar ||
      isHandToolActive(this.state)
    ) {
      return;
    }

    const isPointerOverScrollBars = isOverScrollBars(
      currentScrollBars,
      event.clientX - this.state.offsetLeft,
      event.clientY - this.state.offsetTop,
    );
    const isOverScrollBar = isPointerOverScrollBars.isOverEither;
    if (!this.state.draggingElement && !this.state.multiElement) {
      if (isOverScrollBar) {
        resetCursor(this.interactiveCanvas);
      } else {
        setCursorForShape(this.interactiveCanvas, this.state);
      }
    }

    const scenePointer = viewportCoordsToSceneCoords(event, this.state);
    const { x: scenePointerX, y: scenePointerY } = scenePointer;

    if (
      this.state.editingLinearElement &&
      !this.state.editingLinearElement.isDragging
    ) {
      const editingLinearElement = LinearElementEditor.handlePointerMove(
        event,
        scenePointerX,
        scenePointerY,
        this.state,
      );

      if (
        editingLinearElement &&
        editingLinearElement !== this.state.editingLinearElement
      ) {
        // Since we are reading from previous state which is not possible with
        // automatic batching in React 18 hence using flush sync to synchronously
        // update the state. Check https://github.com/excalidraw/excalidraw/pull/5508 for more details.
        flushSync(() => {
          this.setState({
            editingLinearElement,
          });
        });
      }
      if (editingLinearElement?.lastUncommittedPoint != null) {
        this.maybeSuggestBindingAtCursor(scenePointer);
      } else {
        // causes stack overflow if not sync
        flushSync(() => {
          this.setState({ suggestedBindings: [] });
        });
      }
    }

    if (isBindingElementType(this.state.activeTool.type)) {
      // Hovering with a selected tool or creating new linear element via click
      // and point
      const { draggingElement } = this.state;
      if (isBindingElement(draggingElement, false)) {
        this.maybeSuggestBindingsForLinearElementAtCoords(
          draggingElement,
          [scenePointer],
          this.state.startBoundElement,
        );
      } else {
        this.maybeSuggestBindingAtCursor(scenePointer);
      }
    }

    if (this.state.multiElement) {
      const { multiElement } = this.state;
      const { x: rx, y: ry } = multiElement;

      const { points, lastCommittedPoint } = multiElement;
      const lastPoint = points[points.length - 1];

      setCursorForShape(this.interactiveCanvas, this.state);

      if (lastPoint === lastCommittedPoint) {
        // if we haven't yet created a temp point and we're beyond commit-zone
        // threshold, add a point
        if (
          distance2d(
            scenePointerX - rx,
            scenePointerY - ry,
            lastPoint[0],
            lastPoint[1],
          ) >= LINE_CONFIRM_THRESHOLD
        ) {
          mutateElement(multiElement, {
            points: [...points, [scenePointerX - rx, scenePointerY - ry]],
          });
        } else {
          setCursor(this.interactiveCanvas, CURSOR_TYPE.POINTER);
          // in this branch, we're inside the commit zone, and no uncommitted
          // point exists. Thus do nothing (don't add/remove points).
        }
      } else if (
        points.length > 2 &&
        lastCommittedPoint &&
        distance2d(
          scenePointerX - rx,
          scenePointerY - ry,
          lastCommittedPoint[0],
          lastCommittedPoint[1],
        ) < LINE_CONFIRM_THRESHOLD
      ) {
        setCursor(this.interactiveCanvas, CURSOR_TYPE.POINTER);
        mutateElement(multiElement, {
          points: points.slice(0, -1),
        });
      } else {
        const [gridX, gridY] = getGridPoint(
          scenePointerX,
          scenePointerY,
          this.state.gridSize,
        );

        const [lastCommittedX, lastCommittedY] =
          multiElement?.lastCommittedPoint ?? [0, 0];

        let dxFromLastCommitted = gridX - rx - lastCommittedX;
        let dyFromLastCommitted = gridY - ry - lastCommittedY;

        if (shouldRotateWithDiscreteAngle(event)) {
          ({ width: dxFromLastCommitted, height: dyFromLastCommitted } =
            getLockedLinearCursorAlignSize(
              // actual coordinate of the last committed point
              lastCommittedX + rx,
              lastCommittedY + ry,
              // cursor-grid coordinate
              gridX,
              gridY,
            ));
        }

        if (isPathALoop(points, this.state.zoom.value)) {
          setCursor(this.interactiveCanvas, CURSOR_TYPE.POINTER);
        }
        // update last uncommitted point
        mutateElement(multiElement, {
          points: [
            ...points.slice(0, -1),
            [
              lastCommittedX + dxFromLastCommitted,
              lastCommittedY + dyFromLastCommitted,
            ],
          ],
        });
      }

      return;
    }

    const hasDeselectedButton = Boolean(event.buttons);
    if (
      hasDeselectedButton ||
      (this.state.activeTool.type !== "selection" &&
        this.state.activeTool.type !== "text" &&
        this.state.activeTool.type !== "eraser")
    ) {
      return;
    }

    const elements = this.scene.getNonDeletedElements();

    const selectedElements = this.scene.getSelectedElements(this.state);
    if (
      selectedElements.length === 1 &&
      !isOverScrollBar &&
      !this.state.editingLinearElement
    ) {
      const elementWithTransformHandleType = getElementWithTransformHandleType(
        elements,
        this.state,
        scenePointerX,
        scenePointerY,
        this.state.zoom,
        event.pointerType,
      );
      if (
        elementWithTransformHandleType &&
        elementWithTransformHandleType.transformHandleType
      ) {
        setCursor(
          this.interactiveCanvas,
          getCursorForResizingElement(elementWithTransformHandleType),
        );
        return;
      }
    } else if (selectedElements.length > 1 && !isOverScrollBar) {
      const transformHandleType = getTransformHandleTypeFromCoords(
        getCommonBounds(selectedElements),
        scenePointerX,
        scenePointerY,
        this.state.zoom,
        event.pointerType,
      );
      if (transformHandleType) {
        setCursor(
          this.interactiveCanvas,
          getCursorForResizingElement({
            transformHandleType,
          }),
        );
        return;
      }
    }

    const hitElement = this.getElementAtPosition(
      scenePointer.x,
      scenePointer.y,
    );
    this.hitLinkElement = this.getElementLinkAtPosition(
      scenePointer,
      hitElement,
    );
    if (isEraserActive(this.state)) {
      return;
    }
    if (
      this.hitLinkElement &&
      !this.state.selectedElementIds[this.hitLinkElement.id]
    ) {
      setCursor(this.interactiveCanvas, CURSOR_TYPE.POINTER);
      showHyperlinkTooltip(this.hitLinkElement, this.state);
    } else {
      hideHyperlinkToolip();
      if (
        hitElement &&
        (hitElement.link || isEmbeddableElement(hitElement)) &&
        this.state.selectedElementIds[hitElement.id] &&
        !this.state.contextMenu &&
        !this.state.showHyperlinkPopup
      ) {
        this.setState({ showHyperlinkPopup: "info" });
      } else if (this.state.activeTool.type === "text") {
        setCursor(
          this.interactiveCanvas,
          isTextElement(hitElement) ? CURSOR_TYPE.TEXT : CURSOR_TYPE.CROSSHAIR,
        );
      } else if (this.state.viewModeEnabled) {
        setCursor(this.interactiveCanvas, CURSOR_TYPE.GRAB);
      } else if (isOverScrollBar) {
        setCursor(this.interactiveCanvas, CURSOR_TYPE.AUTO);
      } else if (this.state.selectedLinearElement) {
        this.handleHoverSelectedLinearElement(
          this.state.selectedLinearElement,
          scenePointerX,
          scenePointerY,
        );
      } else if (
        // if using cmd/ctrl, we're not dragging
        !event[KEYS.CTRL_OR_CMD]
      ) {
        if (
          (hitElement ||
            this.isHittingCommonBoundingBoxOfSelectedElements(
              scenePointer,
              selectedElements,
            )) &&
          !hitElement?.locked
        ) {
          if (
            hitElement &&
            isEmbeddableElement(hitElement) &&
            this.isEmbeddableCenter(
              hitElement,
              event,
              scenePointerX,
              scenePointerY,
            )
          ) {
            setCursor(this.interactiveCanvas, CURSOR_TYPE.POINTER);
            this.setState({
              activeEmbeddable: { element: hitElement, state: "hover" },
            });
          } else {
            setCursor(this.interactiveCanvas, CURSOR_TYPE.MOVE);
            if (this.state.activeEmbeddable?.state === "hover") {
              this.setState({ activeEmbeddable: null });
            }
          }
        }
      } else {
        setCursor(this.interactiveCanvas, CURSOR_TYPE.AUTO);
      }
    }
  };

  private handleEraser = (
    event: PointerEvent,
    pointerDownState: PointerDownState,
    scenePointer: { x: number; y: number },
  ) => {
    const updateElementIds = (elements: ExcalidrawElement[]) => {
      elements.forEach((element) => {
        if (element.locked) {
          return;
        }

        idsToUpdate.push(element.id);
        if (event.altKey) {
          if (
            pointerDownState.elementIdsToErase[element.id] &&
            pointerDownState.elementIdsToErase[element.id].erase
          ) {
            pointerDownState.elementIdsToErase[element.id].erase = false;
          }
        } else if (!pointerDownState.elementIdsToErase[element.id]) {
          pointerDownState.elementIdsToErase[element.id] = {
            erase: true,
            opacity: element.opacity,
          };
        }
      });
    };

    const idsToUpdate: Array<string> = [];

    const distance = distance2d(
      pointerDownState.lastCoords.x,
      pointerDownState.lastCoords.y,
      scenePointer.x,
      scenePointer.y,
    );
    const threshold = 10 / this.state.zoom.value;
    const point = { ...pointerDownState.lastCoords };
    let samplingInterval = 0;
    while (samplingInterval <= distance) {
      const hitElements = this.getElementsAtPosition(point.x, point.y);
      updateElementIds(hitElements);

      // Exit since we reached current point
      if (samplingInterval === distance) {
        break;
      }

      // Calculate next point in the line at a distance of sampling interval
      samplingInterval = Math.min(samplingInterval + threshold, distance);

      const distanceRatio = samplingInterval / distance;
      const nextX =
        (1 - distanceRatio) * point.x + distanceRatio * scenePointer.x;
      const nextY =
        (1 - distanceRatio) * point.y + distanceRatio * scenePointer.y;
      point.x = nextX;
      point.y = nextY;
    }

    const elements = this.scene.getElementsIncludingDeleted().map((ele) => {
      const id =
        isBoundToContainer(ele) && idsToUpdate.includes(ele.containerId)
          ? ele.containerId
          : ele.id;
      if (idsToUpdate.includes(id)) {
        if (event.altKey) {
          if (
            pointerDownState.elementIdsToErase[id] &&
            pointerDownState.elementIdsToErase[id].erase === false
          ) {
            return newElementWith(ele, {
              opacity: pointerDownState.elementIdsToErase[id].opacity,
            });
          }
        } else {
          return newElementWith(ele, {
            opacity: ELEMENT_READY_TO_ERASE_OPACITY,
          });
        }
      }
      return ele;
    });

    this.scene.replaceAllElements(elements);

    pointerDownState.lastCoords.x = scenePointer.x;
    pointerDownState.lastCoords.y = scenePointer.y;
  };
  // set touch moving for mobile context menu
  private handleTouchMove = (event: React.TouchEvent<HTMLCanvasElement>) => {
    invalidateContextMenu = true;
  };

  handleHoverSelectedLinearElement(
    linearElementEditor: LinearElementEditor,
    scenePointerX: number,
    scenePointerY: number,
  ) {
    const element = LinearElementEditor.getElement(
      linearElementEditor.elementId,
    );

    const boundTextElement = getBoundTextElement(element);

    if (!element) {
      return;
    }
    if (this.state.selectedLinearElement) {
      let hoverPointIndex = -1;
      let segmentMidPointHoveredCoords = null;
      if (
        isHittingElementNotConsideringBoundingBox(
          element,
          this.state,
          this.frameNameBoundsCache,
          [scenePointerX, scenePointerY],
        )
      ) {
        hoverPointIndex = LinearElementEditor.getPointIndexUnderCursor(
          element,
          this.state.zoom,
          scenePointerX,
          scenePointerY,
        );
        segmentMidPointHoveredCoords =
          LinearElementEditor.getSegmentMidpointHitCoords(
            linearElementEditor,
            { x: scenePointerX, y: scenePointerY },
            this.state,
          );

        if (hoverPointIndex >= 0 || segmentMidPointHoveredCoords) {
          setCursor(this.interactiveCanvas, CURSOR_TYPE.POINTER);
        } else {
          setCursor(this.interactiveCanvas, CURSOR_TYPE.MOVE);
        }
      } else if (
        shouldShowBoundingBox([element], this.state) &&
        isHittingElementBoundingBoxWithoutHittingElement(
          element,
          this.state,
          this.frameNameBoundsCache,
          scenePointerX,
          scenePointerY,
        )
      ) {
        setCursor(this.interactiveCanvas, CURSOR_TYPE.MOVE);
      } else if (
        boundTextElement &&
        hitTest(
          boundTextElement,
          this.state,
          this.frameNameBoundsCache,
          scenePointerX,
          scenePointerY,
        )
      ) {
        setCursor(this.interactiveCanvas, CURSOR_TYPE.MOVE);
      }

      if (
        this.state.selectedLinearElement.hoverPointIndex !== hoverPointIndex
      ) {
        this.setState({
          selectedLinearElement: {
            ...this.state.selectedLinearElement,
            hoverPointIndex,
          },
        });
      }

      if (
        !LinearElementEditor.arePointsEqual(
          this.state.selectedLinearElement.segmentMidPointHoveredCoords,
          segmentMidPointHoveredCoords,
        )
      ) {
        this.setState({
          selectedLinearElement: {
            ...this.state.selectedLinearElement,
            segmentMidPointHoveredCoords,
          },
        });
      }
    } else {
      setCursor(this.interactiveCanvas, CURSOR_TYPE.AUTO);
    }
  }
  private handleCanvasPointerDown = (
    event: React.PointerEvent<HTMLElement>,
  ) => {
    // since contextMenu options are potentially evaluated on each render,
    // and an contextMenu action may depend on selection state, we must
    // close the contextMenu before we update the selection on pointerDown
    // (e.g. resetting selection)
    if (this.state.contextMenu) {
      this.setState({ contextMenu: null });
    }

    this.updateGestureOnPointerDown(event);

    // if dragging element is freedraw and another pointerdown event occurs
    // a second finger is on the screen
    // discard the freedraw element if it is very short because it is likely
    // just a spike, otherwise finalize the freedraw element when the second
    // finger is lifted
    if (
      event.pointerType === "touch" &&
      this.state.draggingElement &&
      this.state.draggingElement.type === "freedraw"
    ) {
      const element = this.state.draggingElement as ExcalidrawFreeDrawElement;
      this.updateScene({
        ...(element.points.length < 10
          ? {
              elements: this.scene
                .getElementsIncludingDeleted()
                .filter((el) => el.id !== element.id),
            }
          : {}),
        appState: {
          draggingElement: null,
          editingElement: null,
          startBoundElement: null,
          suggestedBindings: [],
          selectedElementIds: makeNextSelectedElementIds(
            Object.keys(this.state.selectedElementIds)
              .filter((key) => key !== element.id)
              .reduce((obj: { [id: string]: true }, key) => {
                obj[key] = this.state.selectedElementIds[key];
                return obj;
              }, {}),
            this.state,
          ),
        },
      });
      return;
    }

    // remove any active selection when we start to interact with canvas
    // (mainly, we care about removing selection outside the component which
    //  would prevent our copy handling otherwise)
    const selection = document.getSelection();
    if (selection?.anchorNode) {
      selection.removeAllRanges();
    }
    this.maybeOpenContextMenuAfterPointerDownOnTouchDevices(event);
    this.maybeCleanupAfterMissingPointerUp(event);

    //fires only once, if pen is detected, penMode is enabled
    //the user can disable this by toggling the penMode button
    if (!this.state.penDetected && event.pointerType === "pen") {
      this.setState((prevState) => {
        return {
          penMode: true,
          penDetected: true,
        };
      });
    }

    if (
      !this.device.isTouchScreen &&
      ["pen", "touch"].includes(event.pointerType)
    ) {
      this.device = updateObject(this.device, { isTouchScreen: true });
    }

    if (isPanning) {
      return;
    }

    this.lastPointerDown = event;
    this.setState({
      lastPointerDownWith: event.pointerType,
      cursorButton: "down",
    });
    this.savePointer(event.clientX, event.clientY, "down");

    if (this.handleCanvasPanUsingWheelOrSpaceDrag(event)) {
      return;
    }

    // only handle left mouse button or touch
    if (
      event.button !== POINTER_BUTTON.MAIN &&
      event.button !== POINTER_BUTTON.TOUCH
    ) {
      return;
    }

    // don't select while panning
    if (gesture.pointers.size > 1) {
      return;
    }

    // State for the duration of a pointer interaction, which starts with a
    // pointerDown event, ends with a pointerUp event (or another pointerDown)
    const pointerDownState = this.initialPointerDownState(event);

    this.setState({
      selectedElementsAreBeingDragged: false,
    });

    if (this.handleDraggingScrollBar(event, pointerDownState)) {
      return;
    }

    this.clearSelectionIfNotUsingSelection();
    this.updateBindingEnabledOnPointerMove(event);

    if (this.handleSelectionOnPointerDown(event, pointerDownState)) {
      return;
    }

    const allowOnPointerDown =
      !this.state.penMode ||
      event.pointerType !== "touch" ||
      this.state.activeTool.type === "selection" ||
      this.state.activeTool.type === "text" ||
      this.state.activeTool.type === "image";

    if (!allowOnPointerDown) {
      return;
    }

    if (this.state.activeTool.type === "text") {
      this.handleTextOnPointerDown(event, pointerDownState);
      return;
    } else if (
      this.state.activeTool.type === "arrow" ||
      this.state.activeTool.type === "line"
    ) {
      this.handleLinearElementOnPointerDown(
        event,
        this.state.activeTool.type,
        pointerDownState,
      );
    } else if (this.state.activeTool.type === "image") {
      // reset image preview on pointerdown
      setCursor(this.interactiveCanvas, CURSOR_TYPE.CROSSHAIR);

      // retrieve the latest element as the state may be stale
      const pendingImageElement =
        this.state.pendingImageElementId &&
        this.scene.getElement(this.state.pendingImageElementId);

      if (!pendingImageElement) {
        return;
      }

      this.setState({
        draggingElement: pendingImageElement,
        editingElement: pendingImageElement,
        pendingImageElementId: null,
        multiElement: null,
      });

      const { x, y } = viewportCoordsToSceneCoords(event, this.state);
      mutateElement(pendingImageElement, {
        x,
        y,
      });
    } else if (this.state.activeTool.type === "freedraw") {
      this.handleFreeDrawElementOnPointerDown(
        event,
        this.state.activeTool.type,
        pointerDownState,
      );
    } else if (this.state.activeTool.type === "custom") {
      setCursor(this.interactiveCanvas, CURSOR_TYPE.AUTO);
    } else if (this.state.activeTool.type === "frame") {
      this.createFrameElementOnPointerDown(pointerDownState);
    } else if (
      this.state.activeTool.type !== "eraser" &&
      this.state.activeTool.type !== "hand"
    ) {
      this.createGenericElementOnPointerDown(
        this.state.activeTool.type,
        pointerDownState,
      );
    }

    this.props?.onPointerDown?.(this.state.activeTool, pointerDownState);

    const onPointerMove =
      this.onPointerMoveFromPointerDownHandler(pointerDownState);

    const onPointerUp =
      this.onPointerUpFromPointerDownHandler(pointerDownState);

    const onKeyDown = this.onKeyDownFromPointerDownHandler(pointerDownState);
    const onKeyUp = this.onKeyUpFromPointerDownHandler(pointerDownState);

    lastPointerUp = onPointerUp;

    if (!this.state.viewModeEnabled) {
      window.addEventListener(EVENT.POINTER_MOVE, onPointerMove);
      window.addEventListener(EVENT.POINTER_UP, onPointerUp);
      window.addEventListener(EVENT.KEYDOWN, onKeyDown);
      window.addEventListener(EVENT.KEYUP, onKeyUp);
      pointerDownState.eventListeners.onMove = onPointerMove;
      pointerDownState.eventListeners.onUp = onPointerUp;
      pointerDownState.eventListeners.onKeyUp = onKeyUp;
      pointerDownState.eventListeners.onKeyDown = onKeyDown;
    }
  };

  private handleCanvasPointerUp = (
    event: React.PointerEvent<HTMLCanvasElement>,
  ) => {
    this.removePointer(event);
    this.lastPointerUp = event;

    const scenePointer = viewportCoordsToSceneCoords(
      { clientX: event.clientX, clientY: event.clientY },
      this.state,
    );
    const clicklength =
      event.timeStamp - (this.lastPointerDown?.timeStamp ?? 0);
    if (this.device.isMobile && clicklength < 300) {
      const hitElement = this.getElementAtPosition(
        scenePointer.x,
        scenePointer.y,
      );
      if (
        isEmbeddableElement(hitElement) &&
        this.isEmbeddableCenter(
          hitElement,
          event,
          scenePointer.x,
          scenePointer.y,
        )
      ) {
        this.handleEmbeddableCenterClick(hitElement);
        return;
      }
    }

    if (this.device.isTouchScreen) {
      const hitElement = this.getElementAtPosition(
        scenePointer.x,
        scenePointer.y,
      );
      this.hitLinkElement = this.getElementLinkAtPosition(
        scenePointer,
        hitElement,
      );
    }

    if (
      this.hitLinkElement &&
      !this.state.selectedElementIds[this.hitLinkElement.id]
    ) {
      if (
        clicklength < 300 &&
        this.hitLinkElement.type === "embeddable" &&
        !isPointHittingLinkIcon(this.hitLinkElement, this.state, [
          scenePointer.x,
          scenePointer.y,
        ])
      ) {
        this.handleEmbeddableCenterClick(this.hitLinkElement);
      } else {
        this.redirectToLink(event, this.device.isTouchScreen);
      }
    } else if (this.state.viewModeEnabled) {
      this.setState({
        activeEmbeddable: null,
        selectedElementIds: {},
      });
    }
  };

  private maybeOpenContextMenuAfterPointerDownOnTouchDevices = (
    event: React.PointerEvent<HTMLElement>,
  ): void => {
    // deal with opening context menu on touch devices
    if (event.pointerType === "touch") {
      invalidateContextMenu = false;

      if (touchTimeout) {
        // If there's already a touchTimeout, this means that there's another
        // touch down and we are doing another touch, so we shouldn't open the
        // context menu.
        invalidateContextMenu = true;
      } else {
        // open the context menu with the first touch's clientX and clientY
        // if the touch is not moving
        touchTimeout = window.setTimeout(() => {
          touchTimeout = 0;
          if (!invalidateContextMenu) {
            this.handleCanvasContextMenu(event);
          }
        }, TOUCH_CTX_MENU_TIMEOUT);
      }
    }
  };

  private resetContextMenuTimer = () => {
    clearTimeout(touchTimeout);
    touchTimeout = 0;
    invalidateContextMenu = false;
  };

  private maybeCleanupAfterMissingPointerUp(
    event: React.PointerEvent<HTMLElement>,
  ): void {
    if (lastPointerUp !== null) {
      // Unfortunately, sometimes we don't get a pointerup after a pointerdown,
      // this can happen when a contextual menu or alert is triggered. In order to avoid
      // being in a weird state, we clean up on the next pointerdown
      lastPointerUp(event);
    }
  }

  // Returns whether the event is a panning
  private handleCanvasPanUsingWheelOrSpaceDrag = (
    event: React.PointerEvent<HTMLElement>,
  ): boolean => {
    if (
      !(
        gesture.pointers.size <= 1 &&
        (event.button === POINTER_BUTTON.WHEEL ||
          (event.button === POINTER_BUTTON.MAIN && isHoldingSpace) ||
          isHandToolActive(this.state) ||
          this.state.viewModeEnabled)
      ) ||
      isTextElement(this.state.editingElement)
    ) {
      return false;
    }
    isPanning = true;
    event.preventDefault();

    let nextPastePrevented = false;
    const isLinux = /Linux/.test(window.navigator.platform);

    setCursor(this.interactiveCanvas, CURSOR_TYPE.GRABBING);
    let { clientX: lastX, clientY: lastY } = event;
    const onPointerMove = withBatchedUpdatesThrottled((event: PointerEvent) => {
      const deltaX = lastX - event.clientX;
      const deltaY = lastY - event.clientY;
      lastX = event.clientX;
      lastY = event.clientY;

      /*
       * Prevent paste event if we move while middle clicking on Linux.
       * See issue #1383.
       */
      if (
        isLinux &&
        !nextPastePrevented &&
        (Math.abs(deltaX) > 1 || Math.abs(deltaY) > 1)
      ) {
        nextPastePrevented = true;

        /* Prevent the next paste event */
        const preventNextPaste = (event: ClipboardEvent) => {
          document.body.removeEventListener(EVENT.PASTE, preventNextPaste);
          event.stopPropagation();
        };

        /*
         * Reenable next paste in case of disabled middle click paste for
         * any reason:
         * - right click paste
         * - empty clipboard
         */
        const enableNextPaste = () => {
          setTimeout(() => {
            document.body.removeEventListener(EVENT.PASTE, preventNextPaste);
            window.removeEventListener(EVENT.POINTER_UP, enableNextPaste);
          }, 100);
        };

        document.body.addEventListener(EVENT.PASTE, preventNextPaste);
        window.addEventListener(EVENT.POINTER_UP, enableNextPaste);
      }

      this.translateCanvas({
        scrollX: this.state.scrollX - deltaX / this.state.zoom.value,
        scrollY: this.state.scrollY - deltaY / this.state.zoom.value,
      });
    });
    const teardown = withBatchedUpdates(
      (lastPointerUp = () => {
        lastPointerUp = null;
        isPanning = false;
        if (!isHoldingSpace) {
          if (this.state.viewModeEnabled) {
            setCursor(this.interactiveCanvas, CURSOR_TYPE.GRAB);
          } else {
            setCursorForShape(this.interactiveCanvas, this.state);
          }
        }
        this.setState({
          cursorButton: "up",
        });
        this.savePointer(event.clientX, event.clientY, "up");
        window.removeEventListener(EVENT.POINTER_MOVE, onPointerMove);
        window.removeEventListener(EVENT.POINTER_UP, teardown);
        window.removeEventListener(EVENT.BLUR, teardown);
        onPointerMove.flush();
      }),
    );
    window.addEventListener(EVENT.BLUR, teardown);
    window.addEventListener(EVENT.POINTER_MOVE, onPointerMove, {
      passive: true,
    });
    window.addEventListener(EVENT.POINTER_UP, teardown);
    return true;
  };

  private updateGestureOnPointerDown(
    event: React.PointerEvent<HTMLElement>,
  ): void {
    gesture.pointers.set(event.pointerId, {
      x: event.clientX,
      y: event.clientY,
    });

    if (gesture.pointers.size === 2) {
      gesture.lastCenter = getCenter(gesture.pointers);
      gesture.initialScale = this.state.zoom.value;
      gesture.initialDistance = getDistance(
        Array.from(gesture.pointers.values()),
      );
    }
  }

  private initialPointerDownState(
    event: React.PointerEvent<HTMLElement>,
  ): PointerDownState {
    const origin = viewportCoordsToSceneCoords(event, this.state);
    const selectedElements = this.scene.getSelectedElements(this.state);
    const [minX, minY, maxX, maxY] = getCommonBounds(selectedElements);

    return {
      origin,
      withCmdOrCtrl: event[KEYS.CTRL_OR_CMD],
      originInGrid: tupleToCoors(
        getGridPoint(origin.x, origin.y, this.state.gridSize),
      ),
      scrollbars: isOverScrollBars(
        currentScrollBars,
        event.clientX - this.state.offsetLeft,
        event.clientY - this.state.offsetTop,
      ),
      // we need to duplicate because we'll be updating this state
      lastCoords: { ...origin },
      originalElements: this.scene
        .getNonDeletedElements()
        .reduce((acc, element) => {
          acc.set(element.id, deepCopyElement(element));
          return acc;
        }, new Map() as PointerDownState["originalElements"]),
      resize: {
        handleType: false,
        isResizing: false,
        offset: { x: 0, y: 0 },
        arrowDirection: "origin",
        center: { x: (maxX + minX) / 2, y: (maxY + minY) / 2 },
      },
      hit: {
        element: null,
        allHitElements: [],
        wasAddedToSelection: false,
        hasBeenDuplicated: false,
        hasHitCommonBoundingBoxOfSelectedElements:
          this.isHittingCommonBoundingBoxOfSelectedElements(
            origin,
            selectedElements,
          ),
      },
      drag: {
        hasOccurred: false,
        offset: null,
      },
      eventListeners: {
        onMove: null,
        onUp: null,
        onKeyUp: null,
        onKeyDown: null,
      },
      boxSelection: {
        hasOccurred: false,
      },
      elementIdsToErase: {},
    };
  }

  // Returns whether the event is a dragging a scrollbar
  private handleDraggingScrollBar(
    event: React.PointerEvent<HTMLElement>,
    pointerDownState: PointerDownState,
  ): boolean {
    if (
      !(pointerDownState.scrollbars.isOverEither && !this.state.multiElement)
    ) {
      return false;
    }
    isDraggingScrollBar = true;
    pointerDownState.lastCoords.x = event.clientX;
    pointerDownState.lastCoords.y = event.clientY;
    const onPointerMove = withBatchedUpdatesThrottled((event: PointerEvent) => {
      const target = event.target;
      if (!(target instanceof HTMLElement)) {
        return;
      }

      this.handlePointerMoveOverScrollbars(event, pointerDownState);
    });

    const onPointerUp = withBatchedUpdates(() => {
      isDraggingScrollBar = false;
      setCursorForShape(this.interactiveCanvas, this.state);
      lastPointerUp = null;
      this.setState({
        cursorButton: "up",
      });
      this.savePointer(event.clientX, event.clientY, "up");
      window.removeEventListener(EVENT.POINTER_MOVE, onPointerMove);
      window.removeEventListener(EVENT.POINTER_UP, onPointerUp);
      onPointerMove.flush();
    });

    lastPointerUp = onPointerUp;

    window.addEventListener(EVENT.POINTER_MOVE, onPointerMove);
    window.addEventListener(EVENT.POINTER_UP, onPointerUp);
    return true;
  }

  private clearSelectionIfNotUsingSelection = (): void => {
    if (this.state.activeTool.type !== "selection") {
      this.setState({
        selectedElementIds: makeNextSelectedElementIds({}, this.state),
        selectedGroupIds: {},
        editingGroupId: null,
        activeEmbeddable: null,
      });
    }
  };

  /**
   * @returns whether the pointer event has been completely handled
   */
  private handleSelectionOnPointerDown = (
    event: React.PointerEvent<HTMLElement>,
    pointerDownState: PointerDownState,
  ): boolean => {
    if (this.state.activeTool.type === "selection") {
      const elements = this.scene.getNonDeletedElements();
      const selectedElements = this.scene.getSelectedElements(this.state);
      if (selectedElements.length === 1 && !this.state.editingLinearElement) {
        const elementWithTransformHandleType =
          getElementWithTransformHandleType(
            elements,
            this.state,
            pointerDownState.origin.x,
            pointerDownState.origin.y,
            this.state.zoom,
            event.pointerType,
          );
        if (elementWithTransformHandleType != null) {
          this.setState({
            resizingElement: elementWithTransformHandleType.element,
          });
          pointerDownState.resize.handleType =
            elementWithTransformHandleType.transformHandleType;
        }
      } else if (selectedElements.length > 1) {
        pointerDownState.resize.handleType = getTransformHandleTypeFromCoords(
          getCommonBounds(selectedElements),
          pointerDownState.origin.x,
          pointerDownState.origin.y,
          this.state.zoom,
          event.pointerType,
        );
      }
      if (pointerDownState.resize.handleType) {
        pointerDownState.resize.isResizing = true;
        pointerDownState.resize.offset = tupleToCoors(
          getResizeOffsetXY(
            pointerDownState.resize.handleType,
            selectedElements,
            pointerDownState.origin.x,
            pointerDownState.origin.y,
          ),
        );
        if (
          selectedElements.length === 1 &&
          isLinearElement(selectedElements[0]) &&
          selectedElements[0].points.length === 2
        ) {
          pointerDownState.resize.arrowDirection = getResizeArrowDirection(
            pointerDownState.resize.handleType,
            selectedElements[0],
          );
        }
      } else {
        if (this.state.selectedLinearElement) {
          const linearElementEditor =
            this.state.editingLinearElement || this.state.selectedLinearElement;
          const ret = LinearElementEditor.handlePointerDown(
            event,
            this.state,
            this.history,
            pointerDownState.origin,
            linearElementEditor,
          );
          if (ret.hitElement) {
            pointerDownState.hit.element = ret.hitElement;
          }
          if (ret.linearElementEditor) {
            this.setState({ selectedLinearElement: ret.linearElementEditor });

            if (this.state.editingLinearElement) {
              this.setState({ editingLinearElement: ret.linearElementEditor });
            }
          }
          if (ret.didAddPoint) {
            return true;
          }
        }
        // hitElement may already be set above, so check first
        pointerDownState.hit.element =
          pointerDownState.hit.element ??
          this.getElementAtPosition(
            pointerDownState.origin.x,
            pointerDownState.origin.y,
          );

        if (pointerDownState.hit.element) {
          // Early return if pointer is hitting link icon
          const hitLinkElement = this.getElementLinkAtPosition(
            {
              x: pointerDownState.origin.x,
              y: pointerDownState.origin.y,
            },
            pointerDownState.hit.element,
          );
          if (hitLinkElement) {
            return false;
          }
        }

        // For overlapped elements one position may hit
        // multiple elements
        pointerDownState.hit.allHitElements = this.getElementsAtPosition(
          pointerDownState.origin.x,
          pointerDownState.origin.y,
        );

        const hitElement = pointerDownState.hit.element;
        const someHitElementIsSelected =
          pointerDownState.hit.allHitElements.some((element) =>
            this.isASelectedElement(element),
          );
        if (
          (hitElement === null || !someHitElementIsSelected) &&
          !event.shiftKey &&
          !pointerDownState.hit.hasHitCommonBoundingBoxOfSelectedElements
        ) {
          this.clearSelection(hitElement);
        }

        if (this.state.editingLinearElement) {
          this.setState({
            selectedElementIds: makeNextSelectedElementIds(
              {
                [this.state.editingLinearElement.elementId]: true,
              },
              this.state,
            ),
          });
          // If we click on something
        } else if (hitElement != null) {
          // on CMD/CTRL, drill down to hit element regardless of groups etc.
          if (event[KEYS.CTRL_OR_CMD]) {
            if (!this.state.selectedElementIds[hitElement.id]) {
              pointerDownState.hit.wasAddedToSelection = true;
            }
            this.setState((prevState) => ({
              ...editGroupForSelectedElement(prevState, hitElement),
              previousSelectedElementIds: this.state.selectedElementIds,
            }));
            // mark as not completely handled so as to allow dragging etc.
            return false;
          }

          // deselect if item is selected
          // if shift is not clicked, this will always return true
          // otherwise, it will trigger selection based on current
          // state of the box
          if (!this.state.selectedElementIds[hitElement.id]) {
            // if we are currently editing a group, exiting editing mode and deselect the group.
            if (
              this.state.editingGroupId &&
              !isElementInGroup(hitElement, this.state.editingGroupId)
            ) {
              this.setState({
                selectedElementIds: makeNextSelectedElementIds({}, this.state),
                selectedGroupIds: {},
                editingGroupId: null,
                activeEmbeddable: null,
              });
            }

            // Add hit element to selection. At this point if we're not holding
            // SHIFT the previously selected element(s) were deselected above
            // (make sure you use setState updater to use latest state)
            // With shift-selection, we want to make sure that frames and their containing
            // elements are not selected at the same time.
            if (
              !someHitElementIsSelected &&
              !pointerDownState.hit.hasHitCommonBoundingBoxOfSelectedElements
            ) {
              this.setState((prevState) => {
                const nextSelectedElementIds: { [id: string]: true } = {
                  ...prevState.selectedElementIds,
                  [hitElement.id]: true,
                };

                const previouslySelectedElements: ExcalidrawElement[] = [];

                Object.keys(prevState.selectedElementIds).forEach((id) => {
                  const element = this.scene.getElement(id);
                  element && previouslySelectedElements.push(element);
                });

                // if hitElement is frame, deselect all of its elements if they are selected
                if (hitElement.type === "frame") {
                  getFrameElements(
                    previouslySelectedElements,
                    hitElement.id,
                  ).forEach((element) => {
                    delete nextSelectedElementIds[element.id];
                  });
                } else if (hitElement.frameId) {
                  // if hitElement is in a frame and its frame has been selected
                  // disable selection for the given element
                  if (nextSelectedElementIds[hitElement.frameId]) {
                    delete nextSelectedElementIds[hitElement.id];
                  }
                } else {
                  // hitElement is neither a frame nor an element in a frame
                  // but since hitElement could be in a group with some frames
                  // this means selecting hitElement will have the frames selected as well
                  // because we want to keep the invariant:
                  // - frames and their elements are not selected at the same time
                  // we deselect elements in those frames that were previously selected

                  const groupIds = hitElement.groupIds;
                  const framesInGroups = new Set(
                    groupIds
                      .flatMap((gid) =>
                        getElementsInGroup(
                          this.scene.getNonDeletedElements(),
                          gid,
                        ),
                      )
                      .filter((element) => element.type === "frame")
                      .map((frame) => frame.id),
                  );

                  if (framesInGroups.size > 0) {
                    previouslySelectedElements.forEach((element) => {
                      if (
                        element.frameId &&
                        framesInGroups.has(element.frameId)
                      ) {
                        // deselect element and groups containing the element
                        delete nextSelectedElementIds[element.id];
                        element.groupIds
                          .flatMap((gid) =>
                            getElementsInGroup(
                              this.scene.getNonDeletedElements(),
                              gid,
                            ),
                          )
                          .forEach((element) => {
                            delete nextSelectedElementIds[element.id];
                          });
                      }
                    });
                  }
                }

                return {
                  ...selectGroupsForSelectedElements(
                    {
                      editingGroupId: prevState.editingGroupId,
                      selectedElementIds: nextSelectedElementIds,
                    },
                    this.scene.getNonDeletedElements(),
                    prevState,
                    this,
                  ),
                  showHyperlinkPopup:
                    hitElement.link || isEmbeddableElement(hitElement)
                      ? "info"
                      : false,
                };
              });
              pointerDownState.hit.wasAddedToSelection = true;
            }
          }
        }

        this.setState({
          previousSelectedElementIds: this.state.selectedElementIds,
        });
      }
    }
    return false;
  };

  private isASelectedElement(hitElement: ExcalidrawElement | null): boolean {
    return hitElement != null && this.state.selectedElementIds[hitElement.id];
  }

  private isHittingCommonBoundingBoxOfSelectedElements(
    point: Readonly<{ x: number; y: number }>,
    selectedElements: readonly ExcalidrawElement[],
  ): boolean {
    if (selectedElements.length < 2) {
      return false;
    }

    // How many pixels off the shape boundary we still consider a hit
    const threshold = 10 / this.state.zoom.value;
    const [x1, y1, x2, y2] = getCommonBounds(selectedElements);
    return (
      point.x > x1 - threshold &&
      point.x < x2 + threshold &&
      point.y > y1 - threshold &&
      point.y < y2 + threshold
    );
  }

  private handleTextOnPointerDown = (
    event: React.PointerEvent<HTMLElement>,
    pointerDownState: PointerDownState,
  ): void => {
    // if we're currently still editing text, clicking outside
    // should only finalize it, not create another (irrespective
    // of state.activeTool.locked)
    if (isTextElement(this.state.editingElement)) {
      return;
    }
    let sceneX = pointerDownState.origin.x;
    let sceneY = pointerDownState.origin.y;

    const element = this.getElementAtPosition(sceneX, sceneY, {
      includeBoundTextElement: true,
    });

    // FIXME
    let container = getTextBindableContainerAtPosition(
      this.scene.getNonDeletedElements(),
      this.state,
      sceneX,
      sceneY,
    );

    if (hasBoundTextElement(element)) {
      container = element as ExcalidrawTextContainer;
      sceneX = element.x + element.width / 2;
      sceneY = element.y + element.height / 2;
    }
    this.startTextEditing({
      sceneX,
      sceneY,
      insertAtParentCenter: !event.altKey,
      container,
    });

    resetCursor(this.interactiveCanvas);
    if (!this.state.activeTool.locked) {
      this.setState({
        activeTool: updateActiveTool(this.state, { type: "selection" }),
      });
    }
  };

  private handleFreeDrawElementOnPointerDown = (
    event: React.PointerEvent<HTMLElement>,
    elementType: ExcalidrawFreeDrawElement["type"],
    pointerDownState: PointerDownState,
  ) => {
    // Begin a mark capture. This does not have to update state yet.
    const [gridX, gridY] = getGridPoint(
      pointerDownState.origin.x,
      pointerDownState.origin.y,
      null,
    );

    const topLayerFrame = this.getTopLayerFrameAtSceneCoords({
      x: gridX,
      y: gridY,
    });

    const element = newFreeDrawElement({
      type: elementType,
      x: gridX,
      y: gridY,
      strokeColor: this.state.currentItemStrokeColor,
      backgroundColor: this.state.currentItemBackgroundColor,
      fillStyle: this.state.currentItemFillStyle,
      strokeWidth: this.state.currentItemStrokeWidth,
      strokeStyle: this.state.currentItemStrokeStyle,
      roughness: this.state.currentItemRoughness,
      opacity: this.state.currentItemOpacity,
      roundness: null,
      simulatePressure: event.pressure === 0.5,
      locked: false,
      frameId: topLayerFrame ? topLayerFrame.id : null,
    });

    this.setState((prevState) => {
      const nextSelectedElementIds = {
        ...prevState.selectedElementIds,
      };
      delete nextSelectedElementIds[element.id];
      return {
        selectedElementIds: makeNextSelectedElementIds(
          nextSelectedElementIds,
          prevState,
        ),
      };
    });

    const pressures = element.simulatePressure
      ? element.pressures
      : [...element.pressures, event.pressure];

    mutateElement(element, {
      points: [[0, 0]],
      pressures,
    });

    const boundElement = getHoveredElementForBinding(
      pointerDownState.origin,
      this.scene,
    );
    this.scene.addNewElement(element);
    this.setState({
      draggingElement: element,
      editingElement: element,
      startBoundElement: boundElement,
      suggestedBindings: [],
    });
  };

  //create rectangle element with youtube top left on nearest grid point width / hight 640/360
  private insertEmbeddableElement = ({
    sceneX,
    sceneY,
    link,
  }: {
    sceneX: number;
    sceneY: number;
    link: string;
  }) => {
    const [gridX, gridY] = getGridPoint(sceneX, sceneY, this.state.gridSize);

    const embedLink = getEmbedLink(link);

    if (!embedLink) {
      return;
    }

    if (embedLink.warning) {
      this.setToast({ message: embedLink.warning, closable: true });
    }

    const element = newEmbeddableElement({
      type: "embeddable",
      x: gridX,
      y: gridY,
      strokeColor: "transparent",
      backgroundColor: "transparent",
      fillStyle: this.state.currentItemFillStyle,
      strokeWidth: this.state.currentItemStrokeWidth,
      strokeStyle: this.state.currentItemStrokeStyle,
      roughness: this.state.currentItemRoughness,
      roundness: this.getCurrentItemRoundness("embeddable"),
      opacity: this.state.currentItemOpacity,
      locked: false,
      width: embedLink.aspectRatio.w,
      height: embedLink.aspectRatio.h,
      link,
      validated: null,
    });

    this.scene.replaceAllElements([
      ...this.scene.getElementsIncludingDeleted(),
      element,
    ]);

    return element;
  };

  private createImageElement = ({
    sceneX,
    sceneY,
  }: {
    sceneX: number;
    sceneY: number;
  }) => {
    const [gridX, gridY] = getGridPoint(sceneX, sceneY, this.state.gridSize);

    const topLayerFrame = this.getTopLayerFrameAtSceneCoords({
      x: gridX,
      y: gridY,
    });

    const element = newImageElement({
      type: "image",
      x: gridX,
      y: gridY,
      strokeColor: this.state.currentItemStrokeColor,
      backgroundColor: this.state.currentItemBackgroundColor,
      fillStyle: this.state.currentItemFillStyle,
      strokeWidth: this.state.currentItemStrokeWidth,
      strokeStyle: this.state.currentItemStrokeStyle,
      roughness: this.state.currentItemRoughness,
      roundness: null,
      opacity: this.state.currentItemOpacity,
      locked: false,
      frameId: topLayerFrame ? topLayerFrame.id : null,
    });

    return element;
  };

  private handleLinearElementOnPointerDown = (
    event: React.PointerEvent<HTMLElement>,
    elementType: ExcalidrawLinearElement["type"],
    pointerDownState: PointerDownState,
  ): void => {
    if (this.state.multiElement) {
      const { multiElement } = this.state;

      // finalize if completing a loop
      if (
        multiElement.type === "line" &&
        isPathALoop(multiElement.points, this.state.zoom.value)
      ) {
        mutateElement(multiElement, {
          lastCommittedPoint:
            multiElement.points[multiElement.points.length - 1],
        });
        this.actionManager.executeAction(actionFinalize);
        return;
      }

      const { x: rx, y: ry, lastCommittedPoint } = multiElement;

      // clicking inside commit zone → finalize arrow
      if (
        multiElement.points.length > 1 &&
        lastCommittedPoint &&
        distance2d(
          pointerDownState.origin.x - rx,
          pointerDownState.origin.y - ry,
          lastCommittedPoint[0],
          lastCommittedPoint[1],
        ) < LINE_CONFIRM_THRESHOLD
      ) {
        this.actionManager.executeAction(actionFinalize);
        return;
      }

      this.setState((prevState) => ({
        selectedElementIds: makeNextSelectedElementIds(
          {
            ...prevState.selectedElementIds,
            [multiElement.id]: true,
          },
          prevState,
        ),
      }));
      // clicking outside commit zone → update reference for last committed
      // point
      mutateElement(multiElement, {
        lastCommittedPoint: multiElement.points[multiElement.points.length - 1],
      });
      setCursor(this.interactiveCanvas, CURSOR_TYPE.POINTER);
    } else {
      const [gridX, gridY] = getGridPoint(
        pointerDownState.origin.x,
        pointerDownState.origin.y,
        this.state.gridSize,
      );

      const topLayerFrame = this.getTopLayerFrameAtSceneCoords({
        x: gridX,
        y: gridY,
      });

      /* If arrow is pre-arrowheads, it will have undefined for both start and end arrowheads.
      If so, we want it to be null for start and "arrow" for end. If the linear item is not
      an arrow, we want it to be null for both. Otherwise, we want it to use the
      values from appState. */

      const { currentItemStartArrowhead, currentItemEndArrowhead } = this.state;
      const [startArrowhead, endArrowhead] =
        elementType === "arrow"
          ? [currentItemStartArrowhead, currentItemEndArrowhead]
          : [null, null];

      const element = newLinearElement({
        type: elementType,
        x: gridX,
        y: gridY,
        strokeColor: this.state.currentItemStrokeColor,
        backgroundColor: this.state.currentItemBackgroundColor,
        fillStyle: this.state.currentItemFillStyle,
        strokeWidth: this.state.currentItemStrokeWidth,
        strokeStyle: this.state.currentItemStrokeStyle,
        roughness: this.state.currentItemRoughness,
        opacity: this.state.currentItemOpacity,
        roundness:
          this.state.currentItemRoundness === "round"
            ? { type: ROUNDNESS.PROPORTIONAL_RADIUS }
            : null,
        startArrowhead,
        endArrowhead,
        locked: false,
        frameId: topLayerFrame ? topLayerFrame.id : null,
      });
      this.setState((prevState) => {
        const nextSelectedElementIds = {
          ...prevState.selectedElementIds,
        };
        delete nextSelectedElementIds[element.id];
        return {
          selectedElementIds: makeNextSelectedElementIds(
            nextSelectedElementIds,
            prevState,
          ),
        };
      });
      mutateElement(element, {
        points: [...element.points, [0, 0]],
      });
      const boundElement = getHoveredElementForBinding(
        pointerDownState.origin,
        this.scene,
      );

      this.scene.addNewElement(element);
      this.setState({
        draggingElement: element,
        editingElement: element,
        startBoundElement: boundElement,
        suggestedBindings: [],
      });
    }
  };

  private getCurrentItemRoundness(
    elementType:
      | "selection"
      | "rectangle"
      | "diamond"
      | "ellipse"
      | "embeddable",
  ) {
    return this.state.currentItemRoundness === "round"
      ? {
          type: isUsingAdaptiveRadius(elementType)
            ? ROUNDNESS.ADAPTIVE_RADIUS
            : ROUNDNESS.PROPORTIONAL_RADIUS,
        }
      : null;
  }

  private createGenericElementOnPointerDown = (
    elementType: ExcalidrawGenericElement["type"] | "embeddable",
    pointerDownState: PointerDownState,
  ): void => {
    const [gridX, gridY] = getGridPoint(
      pointerDownState.origin.x,
      pointerDownState.origin.y,
      this.state.gridSize,
    );

    const topLayerFrame = this.getTopLayerFrameAtSceneCoords({
      x: gridX,
      y: gridY,
    });

    const baseElementAttributes = {
      x: gridX,
      y: gridY,
      strokeColor: this.state.currentItemStrokeColor,
      backgroundColor: this.state.currentItemBackgroundColor,
      fillStyle: this.state.currentItemFillStyle,
      strokeWidth: this.state.currentItemStrokeWidth,
      strokeStyle: this.state.currentItemStrokeStyle,
      roughness: this.state.currentItemRoughness,
      opacity: this.state.currentItemOpacity,
      roundness: this.getCurrentItemRoundness(elementType),
      locked: false,
      frameId: topLayerFrame ? topLayerFrame.id : null,
    } as const;

    let element;
    if (elementType === "embeddable") {
      element = newEmbeddableElement({
        type: "embeddable",
        validated: null,
        ...baseElementAttributes,
      });
    } else {
      element = newElement({
        type: elementType,
        ...baseElementAttributes,
      });
    }

    if (element.type === "selection") {
      this.setState({
        selectionElement: element,
        draggingElement: element,
      });
    } else {
      this.scene.addNewElement(element);
      this.setState({
        multiElement: null,
        draggingElement: element,
        editingElement: element,
      });
    }
  };

  private createFrameElementOnPointerDown = (
    pointerDownState: PointerDownState,
  ): void => {
    const [gridX, gridY] = getGridPoint(
      pointerDownState.origin.x,
      pointerDownState.origin.y,
      this.state.gridSize,
    );

    const frame = newFrameElement({
      x: gridX,
      y: gridY,
      opacity: this.state.currentItemOpacity,
      locked: false,
      ...FRAME_STYLE,
    });

    this.scene.replaceAllElements([
      ...this.scene.getElementsIncludingDeleted(),
      frame,
    ]);

    this.setState({
      multiElement: null,
      draggingElement: frame,
      editingElement: frame,
    });
  };

  private onKeyDownFromPointerDownHandler(
    pointerDownState: PointerDownState,
  ): (event: KeyboardEvent) => void {
    return withBatchedUpdates((event: KeyboardEvent) => {
      if (this.maybeHandleResize(pointerDownState, event)) {
        return;
      }
      this.maybeDragNewGenericElement(pointerDownState, event);
    });
  }

  private onKeyUpFromPointerDownHandler(
    pointerDownState: PointerDownState,
  ): (event: KeyboardEvent) => void {
    return withBatchedUpdates((event: KeyboardEvent) => {
      // Prevents focus from escaping excalidraw tab
      event.key === KEYS.ALT && event.preventDefault();
      if (this.maybeHandleResize(pointerDownState, event)) {
        return;
      }
      this.maybeDragNewGenericElement(pointerDownState, event);
    });
  }

  private onPointerMoveFromPointerDownHandler(
    pointerDownState: PointerDownState,
  ) {
    return withBatchedUpdatesThrottled((event: PointerEvent) => {
      // We need to initialize dragOffsetXY only after we've updated
      // `state.selectedElementIds` on pointerDown. Doing it here in pointerMove
      // event handler should hopefully ensure we're already working with
      // the updated state.
      if (pointerDownState.drag.offset === null) {
        pointerDownState.drag.offset = tupleToCoors(
          getDragOffsetXY(
            this.scene.getSelectedElements(this.state),
            pointerDownState.origin.x,
            pointerDownState.origin.y,
          ),
        );
      }
      const target = event.target;
      if (!(target instanceof HTMLElement)) {
        return;
      }

      if (this.handlePointerMoveOverScrollbars(event, pointerDownState)) {
        return;
      }

      const pointerCoords = viewportCoordsToSceneCoords(event, this.state);

      if (isEraserActive(this.state)) {
        this.handleEraser(event, pointerDownState, pointerCoords);
        return;
      }

      const [gridX, gridY] = getGridPoint(
        pointerCoords.x,
        pointerCoords.y,
        this.state.gridSize,
      );

      // for arrows/lines, don't start dragging until a given threshold
      // to ensure we don't create a 2-point arrow by mistake when
      // user clicks mouse in a way that it moves a tiny bit (thus
      // triggering pointermove)
      if (
        !pointerDownState.drag.hasOccurred &&
        (this.state.activeTool.type === "arrow" ||
          this.state.activeTool.type === "line")
      ) {
        if (
          distance2d(
            pointerCoords.x,
            pointerCoords.y,
            pointerDownState.origin.x,
            pointerDownState.origin.y,
          ) < DRAGGING_THRESHOLD
        ) {
          return;
        }
      }
      if (pointerDownState.resize.isResizing) {
        pointerDownState.lastCoords.x = pointerCoords.x;
        pointerDownState.lastCoords.y = pointerCoords.y;
        if (this.maybeHandleResize(pointerDownState, event)) {
          return true;
        }
      }

      if (this.state.selectedLinearElement) {
        const linearElementEditor =
          this.state.editingLinearElement || this.state.selectedLinearElement;

        if (
          LinearElementEditor.shouldAddMidpoint(
            this.state.selectedLinearElement,
            pointerCoords,
            this.state,
          )
        ) {
          const ret = LinearElementEditor.addMidpoint(
            this.state.selectedLinearElement,
            pointerCoords,
            this.state,
          );
          if (!ret) {
            return;
          }

          // Since we are reading from previous state which is not possible with
          // automatic batching in React 18 hence using flush sync to synchronously
          // update the state. Check https://github.com/excalidraw/excalidraw/pull/5508 for more details.

          flushSync(() => {
            if (this.state.selectedLinearElement) {
              this.setState({
                selectedLinearElement: {
                  ...this.state.selectedLinearElement,
                  pointerDownState: ret.pointerDownState,
                  selectedPointsIndices: ret.selectedPointsIndices,
                },
              });
            }
            if (this.state.editingLinearElement) {
              this.setState({
                editingLinearElement: {
                  ...this.state.editingLinearElement,
                  pointerDownState: ret.pointerDownState,
                  selectedPointsIndices: ret.selectedPointsIndices,
                },
              });
            }
          });

          return;
        } else if (
          linearElementEditor.pointerDownState.segmentMidpoint.value !== null &&
          !linearElementEditor.pointerDownState.segmentMidpoint.added
        ) {
          return;
        }

        const didDrag = LinearElementEditor.handlePointDragging(
          event,
          this.state,
          pointerCoords.x,
          pointerCoords.y,
          (element, pointsSceneCoords) => {
            this.maybeSuggestBindingsForLinearElementAtCoords(
              element,
              pointsSceneCoords,
            );
          },
          linearElementEditor,
        );
        if (didDrag) {
          pointerDownState.lastCoords.x = pointerCoords.x;
          pointerDownState.lastCoords.y = pointerCoords.y;
          pointerDownState.drag.hasOccurred = true;
          if (
            this.state.editingLinearElement &&
            !this.state.editingLinearElement.isDragging
          ) {
            this.setState({
              editingLinearElement: {
                ...this.state.editingLinearElement,
                isDragging: true,
              },
            });
          }
          if (!this.state.selectedLinearElement.isDragging) {
            this.setState({
              selectedLinearElement: {
                ...this.state.selectedLinearElement,
                isDragging: true,
              },
            });
          }
          return;
        }
      }

      const hasHitASelectedElement = pointerDownState.hit.allHitElements.some(
        (element) => this.isASelectedElement(element),
      );

      const isSelectingPointsInLineEditor =
        this.state.editingLinearElement &&
        event.shiftKey &&
        this.state.editingLinearElement.elementId ===
          pointerDownState.hit.element?.id;
      if (
        (hasHitASelectedElement ||
          pointerDownState.hit.hasHitCommonBoundingBoxOfSelectedElements) &&
        !isSelectingPointsInLineEditor
      ) {
        const selectedElements = this.scene.getSelectedElements(this.state);

        if (selectedElements.every((element) => element.locked)) {
          return;
        }

        const selectedElementsHasAFrame = selectedElements.find((e) =>
          isFrameElement(e),
        );
        const topLayerFrame = this.getTopLayerFrameAtSceneCoords(pointerCoords);
        this.setState({
          frameToHighlight:
            topLayerFrame && !selectedElementsHasAFrame ? topLayerFrame : null,
        });

        // Marking that click was used for dragging to check
        // if elements should be deselected on pointerup
        pointerDownState.drag.hasOccurred = true;
        this.setState({
          selectedElementsAreBeingDragged: true,
        });
        // prevent dragging even if we're no longer holding cmd/ctrl otherwise
        // it would have weird results (stuff jumping all over the screen)
        // Checking for editingElement to avoid jump while editing on mobile #6503
        if (
          selectedElements.length > 0 &&
          !pointerDownState.withCmdOrCtrl &&
          !this.state.editingElement &&
          this.state.activeEmbeddable?.state !== "active"
        ) {
          const [dragX, dragY] = getGridPoint(
            pointerCoords.x - pointerDownState.drag.offset.x,
            pointerCoords.y - pointerDownState.drag.offset.y,
            this.state.gridSize,
          );

          const [dragDistanceX, dragDistanceY] = [
            Math.abs(pointerCoords.x - pointerDownState.origin.x),
            Math.abs(pointerCoords.y - pointerDownState.origin.y),
          ];

          // We only drag in one direction if shift is pressed
          const lockDirection = event.shiftKey;
          // when we're editing the name of a frame, we want the user to be
          // able to select and interact with the text input
          !this.state.editingFrame &&
            dragSelectedElements(
              pointerDownState,
              selectedElements,
              dragX,
              dragY,
              lockDirection,
              dragDistanceX,
              dragDistanceY,
              this.state,
              this.scene,
            );
          this.maybeSuggestBindingForAll(selectedElements);

          // We duplicate the selected element if alt is pressed on pointer move
          if (event.altKey && !pointerDownState.hit.hasBeenDuplicated) {
            // Move the currently selected elements to the top of the z index stack, and
            // put the duplicates where the selected elements used to be.
            // (the origin point where the dragging started)

            pointerDownState.hit.hasBeenDuplicated = true;

            const nextElements = [];
            const elementsToAppend = [];
            const groupIdMap = new Map();
            const oldIdToDuplicatedId = new Map();
            const hitElement = pointerDownState.hit.element;
            const selectedElementIds = new Set(
              this.scene
                .getSelectedElements({
                  selectedElementIds: this.state.selectedElementIds,
                  includeBoundTextElement: true,
                  includeElementsInFrames: true,
                })
                .map((element) => element.id),
            );

            const elements = this.scene.getElementsIncludingDeleted();

            for (const element of elements) {
              if (
                selectedElementIds.has(element.id) ||
                // case: the state.selectedElementIds might not have been
                // updated yet by the time this mousemove event is fired
                (element.id === hitElement?.id &&
                  pointerDownState.hit.wasAddedToSelection)
              ) {
                const duplicatedElement = duplicateElement(
                  this.state.editingGroupId,
                  groupIdMap,
                  element,
                );
                const [originDragX, originDragY] = getGridPoint(
                  pointerDownState.origin.x - pointerDownState.drag.offset.x,
                  pointerDownState.origin.y - pointerDownState.drag.offset.y,
                  this.state.gridSize,
                );
                mutateElement(duplicatedElement, {
                  x: duplicatedElement.x + (originDragX - dragX),
                  y: duplicatedElement.y + (originDragY - dragY),
                });
                nextElements.push(duplicatedElement);
                elementsToAppend.push(element);
                oldIdToDuplicatedId.set(element.id, duplicatedElement.id);
              } else {
                nextElements.push(element);
              }
            }
            const nextSceneElements = [...nextElements, ...elementsToAppend];
            bindTextToShapeAfterDuplication(
              nextElements,
              elementsToAppend,
              oldIdToDuplicatedId,
            );
            fixBindingsAfterDuplication(
              nextSceneElements,
              elementsToAppend,
              oldIdToDuplicatedId,
              "duplicatesServeAsOld",
            );
            bindElementsToFramesAfterDuplication(
              nextSceneElements,
              elementsToAppend,
              oldIdToDuplicatedId,
            );
            this.scene.replaceAllElements(nextSceneElements);
          }
          return;
        }
      }

      // It is very important to read this.state within each move event,
      // otherwise we would read a stale one!
      const draggingElement = this.state.draggingElement;
      if (!draggingElement) {
        return;
      }

      if (draggingElement.type === "freedraw") {
        const points = draggingElement.points;
        const dx = pointerCoords.x - draggingElement.x;
        const dy = pointerCoords.y - draggingElement.y;

        const lastPoint = points.length > 0 && points[points.length - 1];
        const discardPoint =
          lastPoint && lastPoint[0] === dx && lastPoint[1] === dy;

        if (!discardPoint) {
          const pressures = draggingElement.simulatePressure
            ? draggingElement.pressures
            : [...draggingElement.pressures, event.pressure];

          mutateElement(draggingElement, {
            points: [...points, [dx, dy]],
            pressures,
          });
        }
      } else if (isLinearElement(draggingElement)) {
        pointerDownState.drag.hasOccurred = true;
        this.setState({
          selectedElementsAreBeingDragged: true,
        });
        const points = draggingElement.points;
        let dx = gridX - draggingElement.x;
        let dy = gridY - draggingElement.y;

        if (shouldRotateWithDiscreteAngle(event) && points.length === 2) {
          ({ width: dx, height: dy } = getLockedLinearCursorAlignSize(
            draggingElement.x,
            draggingElement.y,
            pointerCoords.x,
            pointerCoords.y,
          ));
        }

        if (points.length === 1) {
          mutateElement(draggingElement, {
            points: [...points, [dx, dy]],
          });
        } else if (points.length === 2) {
          mutateElement(draggingElement, {
            points: [...points.slice(0, -1), [dx, dy]],
          });
        }

        if (isBindingElement(draggingElement, false)) {
          // When creating a linear element by dragging
          this.maybeSuggestBindingsForLinearElementAtCoords(
            draggingElement,
            [pointerCoords],
            this.state.startBoundElement,
          );
        }
      } else {
        pointerDownState.lastCoords.x = pointerCoords.x;
        pointerDownState.lastCoords.y = pointerCoords.y;
        this.maybeDragNewGenericElement(pointerDownState, event);
      }

      if (this.state.activeTool.type === "selection") {
        pointerDownState.boxSelection.hasOccurred = true;

        const elements = this.scene.getNonDeletedElements();

        // box-select line editor points
        if (this.state.editingLinearElement) {
          LinearElementEditor.handleBoxSelection(
            event,
            this.state,
            this.setState.bind(this),
          );
          // regular box-select
        } else {
          let shouldReuseSelection = true;

          if (!event.shiftKey && isSomeElementSelected(elements, this.state)) {
            if (
              pointerDownState.withCmdOrCtrl &&
              pointerDownState.hit.element
            ) {
              this.setState((prevState) =>
                selectGroupsForSelectedElements(
                  {
                    ...prevState,
                    selectedElementIds: {
                      [pointerDownState.hit.element!.id]: true,
                    },
                  },
                  this.scene.getNonDeletedElements(),
                  prevState,
                  this,
                ),
              );
            } else {
              shouldReuseSelection = false;
            }
          }
          const elementsWithinSelection = getElementsWithinSelection(
            elements,
            draggingElement,
          );

          this.setState((prevState) => {
            const nextSelectedElementIds = {
              ...(shouldReuseSelection && prevState.selectedElementIds),
              ...elementsWithinSelection.reduce(
                (acc: Record<ExcalidrawElement["id"], true>, element) => {
                  acc[element.id] = true;
                  return acc;
                },
                {},
              ),
            };

            if (pointerDownState.hit.element) {
              // if using ctrl/cmd, select the hitElement only if we
              // haven't box-selected anything else
              if (!elementsWithinSelection.length) {
                nextSelectedElementIds[pointerDownState.hit.element.id] = true;
              } else {
                delete nextSelectedElementIds[pointerDownState.hit.element.id];
              }
            }

            prevState = !shouldReuseSelection
              ? { ...prevState, selectedGroupIds: {}, editingGroupId: null }
              : prevState;

            return {
              ...selectGroupsForSelectedElements(
                {
                  editingGroupId: prevState.editingGroupId,
                  selectedElementIds: nextSelectedElementIds,
                },
                this.scene.getNonDeletedElements(),
                prevState,
                this,
              ),
              // select linear element only when we haven't box-selected anything else
              selectedLinearElement:
                elementsWithinSelection.length === 1 &&
                isLinearElement(elementsWithinSelection[0])
                  ? new LinearElementEditor(
                      elementsWithinSelection[0],
                      this.scene,
                    )
                  : null,
              showHyperlinkPopup:
                elementsWithinSelection.length === 1 &&
                (elementsWithinSelection[0].link ||
                  isEmbeddableElement(elementsWithinSelection[0]))
                  ? "info"
                  : false,
            };
          });
        }
      }
    });
  }

  // Returns whether the pointer move happened over either scrollbar
  private handlePointerMoveOverScrollbars(
    event: PointerEvent,
    pointerDownState: PointerDownState,
  ): boolean {
    if (pointerDownState.scrollbars.isOverHorizontal) {
      const x = event.clientX;
      const dx = x - pointerDownState.lastCoords.x;
      this.translateCanvas({
        scrollX: this.state.scrollX - dx / this.state.zoom.value,
      });
      pointerDownState.lastCoords.x = x;
      return true;
    }

    if (pointerDownState.scrollbars.isOverVertical) {
      const y = event.clientY;
      const dy = y - pointerDownState.lastCoords.y;
      this.translateCanvas({
        scrollY: this.state.scrollY - dy / this.state.zoom.value,
      });
      pointerDownState.lastCoords.y = y;
      return true;
    }
    return false;
  }

  private onPointerUpFromPointerDownHandler(
    pointerDownState: PointerDownState,
  ): (event: PointerEvent) => void {
    return withBatchedUpdates((childEvent: PointerEvent) => {
      if (pointerDownState.eventListeners.onMove) {
        pointerDownState.eventListeners.onMove.flush();
      }
      const {
        draggingElement,
        resizingElement,
        multiElement,
        activeTool,
        isResizing,
        isRotating,
      } = this.state;
      this.setState({
        isResizing: false,
        isRotating: false,
        resizingElement: null,
        selectionElement: null,
        frameToHighlight: null,
        elementsToHighlight: null,
        cursorButton: "up",
        // text elements are reset on finalize, and resetting on pointerup
        // may cause issues with double taps
        editingElement:
          multiElement || isTextElement(this.state.editingElement)
            ? this.state.editingElement
            : null,
      });

      this.savePointer(childEvent.clientX, childEvent.clientY, "up");

      this.setState({
        selectedElementsAreBeingDragged: false,
      });

      // Handle end of dragging a point of a linear element, might close a loop
      // and sets binding element
      if (this.state.editingLinearElement) {
        if (
          !pointerDownState.boxSelection.hasOccurred &&
          pointerDownState.hit?.element?.id !==
            this.state.editingLinearElement.elementId
        ) {
          this.actionManager.executeAction(actionFinalize);
        } else {
          const editingLinearElement = LinearElementEditor.handlePointerUp(
            childEvent,
            this.state.editingLinearElement,
            this.state,
          );
          if (editingLinearElement !== this.state.editingLinearElement) {
            this.setState({
              editingLinearElement,
              suggestedBindings: [],
            });
          }
        }
      } else if (this.state.selectedLinearElement) {
        if (
          pointerDownState.hit?.element?.id !==
          this.state.selectedLinearElement.elementId
        ) {
          const selectedELements = this.scene.getSelectedElements(this.state);
          // set selectedLinearElement to null if there is more than one element selected since we don't want to show linear element handles
          if (selectedELements.length > 1) {
            this.setState({ selectedLinearElement: null });
          }
        } else {
          const linearElementEditor = LinearElementEditor.handlePointerUp(
            childEvent,
            this.state.selectedLinearElement,
            this.state,
          );

          const { startBindingElement, endBindingElement } =
            linearElementEditor;
          const element = this.scene.getElement(linearElementEditor.elementId);
          if (isBindingElement(element)) {
            bindOrUnbindLinearElement(
              element,
              startBindingElement,
              endBindingElement,
            );
          }

          if (linearElementEditor !== this.state.selectedLinearElement) {
            this.setState({
              selectedLinearElement: {
                ...linearElementEditor,
                selectedPointsIndices: null,
              },
              suggestedBindings: [],
            });
          }
        }
      }

      lastPointerUp = null;

      window.removeEventListener(
        EVENT.POINTER_MOVE,
        pointerDownState.eventListeners.onMove!,
      );
      window.removeEventListener(
        EVENT.POINTER_UP,
        pointerDownState.eventListeners.onUp!,
      );
      window.removeEventListener(
        EVENT.KEYDOWN,
        pointerDownState.eventListeners.onKeyDown!,
      );
      window.removeEventListener(
        EVENT.KEYUP,
        pointerDownState.eventListeners.onKeyUp!,
      );

      if (this.state.pendingImageElementId) {
        this.setState({ pendingImageElementId: null });
      }

      if (draggingElement?.type === "freedraw") {
        const pointerCoords = viewportCoordsToSceneCoords(
          childEvent,
          this.state,
        );

        const points = draggingElement.points;
        let dx = pointerCoords.x - draggingElement.x;
        let dy = pointerCoords.y - draggingElement.y;

        // Allows dots to avoid being flagged as infinitely small
        if (dx === points[0][0] && dy === points[0][1]) {
          dy += 0.0001;
          dx += 0.0001;
        }

        const pressures = draggingElement.simulatePressure
          ? []
          : [...draggingElement.pressures, childEvent.pressure];

        mutateElement(draggingElement, {
          points: [...points, [dx, dy]],
          pressures,
          lastCommittedPoint: [dx, dy],
        });

        this.actionManager.executeAction(actionFinalize);

        return;
      }
      if (isImageElement(draggingElement)) {
        const imageElement = draggingElement;
        try {
          this.initializeImageDimensions(imageElement);
          this.setState(
            {
              selectedElementIds: makeNextSelectedElementIds(
                { [imageElement.id]: true },
                this.state,
              ),
            },
            () => {
              this.actionManager.executeAction(actionFinalize);
            },
          );
        } catch (error: any) {
          console.error(error);
          this.scene.replaceAllElements(
            this.scene
              .getElementsIncludingDeleted()
              .filter((el) => el.id !== imageElement.id),
          );
          this.actionManager.executeAction(actionFinalize);
        }
        return;
      }

      if (isLinearElement(draggingElement)) {
        if (draggingElement!.points.length > 1) {
          this.history.resumeRecording();
        }
        const pointerCoords = viewportCoordsToSceneCoords(
          childEvent,
          this.state,
        );

        if (
          !pointerDownState.drag.hasOccurred &&
          draggingElement &&
          !multiElement
        ) {
          mutateElement(draggingElement, {
            points: [
              ...draggingElement.points,
              [
                pointerCoords.x - draggingElement.x,
                pointerCoords.y - draggingElement.y,
              ],
            ],
          });
          this.setState({
            multiElement: draggingElement,
            editingElement: this.state.draggingElement,
          });
        } else if (pointerDownState.drag.hasOccurred && !multiElement) {
          if (
            isBindingEnabled(this.state) &&
            isBindingElement(draggingElement, false)
          ) {
            maybeBindLinearElement(
              draggingElement,
              this.state,
              this.scene,
              pointerCoords,
            );
          }
          this.setState({ suggestedBindings: [], startBoundElement: null });
          if (!activeTool.locked) {
            resetCursor(this.interactiveCanvas);
            this.setState((prevState) => ({
              draggingElement: null,
              activeTool: updateActiveTool(this.state, {
                type: "selection",
              }),
              selectedElementIds: makeNextSelectedElementIds(
                {
                  ...prevState.selectedElementIds,
                  [draggingElement.id]: true,
                },
                prevState,
              ),
              selectedLinearElement: new LinearElementEditor(
                draggingElement,
                this.scene,
              ),
            }));
          } else {
            this.setState((prevState) => ({
              draggingElement: null,
            }));
          }
        }
        return;
      }

      if (
        activeTool.type !== "selection" &&
        draggingElement &&
        isInvisiblySmallElement(draggingElement)
      ) {
        // remove invisible element which was added in onPointerDown
        this.scene.replaceAllElements(
          this.scene.getElementsIncludingDeleted().slice(0, -1),
        );
        this.setState({
          draggingElement: null,
        });
        return;
      }

      if (draggingElement) {
        if (pointerDownState.drag.hasOccurred) {
          const sceneCoords = viewportCoordsToSceneCoords(
            childEvent,
            this.state,
          );

          // when editing the points of a linear element, we check if the
          // linear element still is in the frame afterwards
          // if not, the linear element will be removed from its frame (if any)
          if (
            this.state.selectedLinearElement &&
            this.state.selectedLinearElement.isDragging
          ) {
            const linearElement = this.scene.getElement(
              this.state.selectedLinearElement.elementId,
            );

            if (linearElement?.frameId) {
              const frame = getContainingFrame(
                linearElement,
                arrayToMap(this.scene.getElementsIncludingDeleted()),
              );

              if (frame && linearElement) {
                if (!elementOverlapsWithFrame(linearElement, frame)) {
                  // remove the linear element from all groups
                  // before removing it from the frame as well
                  mutateElement(linearElement, {
                    groupIds: [],
                  });

                  this.scene.replaceAllElements(
                    removeElementsFromFrame(
                      this.scene.getElementsIncludingDeleted(),
                      [linearElement],
                      this.state,
                    ),
                  );
                }
              }
            }
          } else {
            // update the relationships between selected elements and frames
            const topLayerFrame =
              this.getTopLayerFrameAtSceneCoords(sceneCoords);

            const selectedElements = this.scene.getSelectedElements(this.state);
            let nextElements = this.scene.getElementsIncludingDeleted();

            const updateGroupIdsAfterEditingGroup = (
              elements: ExcalidrawElement[],
            ) => {
              if (elements.length > 0) {
                for (const element of elements) {
                  const index = element.groupIds.indexOf(
                    this.state.editingGroupId!,
                  );

                  mutateElement(
                    element,
                    {
                      groupIds: element.groupIds.slice(0, index),
                    },
                    false,
                  );
                }

                nextElements.forEach((element) => {
                  if (
                    element.groupIds.length &&
                    getElementsInGroup(
                      nextElements,
                      element.groupIds[element.groupIds.length - 1],
                    ).length < 2
                  ) {
                    mutateElement(
                      element,
                      {
                        groupIds: [],
                      },
                      false,
                    );
                  }
                });

                this.setState({
                  editingGroupId: null,
                });
              }
            };

            if (
              topLayerFrame &&
              !this.state.selectedElementIds[topLayerFrame.id]
            ) {
              const elementsToAdd = selectedElements.filter(
                (element) =>
                  element.frameId !== topLayerFrame.id &&
                  isElementInFrame(element, nextElements, this.state),
              );

              if (this.state.editingGroupId) {
                updateGroupIdsAfterEditingGroup(elementsToAdd);
              }

              nextElements = addElementsToFrame(
                nextElements,
                elementsToAdd,
                topLayerFrame,
              );
            } else if (!topLayerFrame) {
              if (this.state.editingGroupId) {
                const elementsToRemove = selectedElements.filter(
                  (element) =>
                    element.frameId &&
                    !isElementInFrame(element, nextElements, this.state),
                );

                updateGroupIdsAfterEditingGroup(elementsToRemove);
              }
            }

            nextElements = updateFrameMembershipOfSelectedElements(
              this.scene.getElementsIncludingDeleted(),
              this.state,
              this,
            );

            this.scene.replaceAllElements(nextElements);
          }
        }

        if (draggingElement.type === "frame") {
          const elementsInsideFrame = getElementsInNewFrame(
            this.scene.getElementsIncludingDeleted(),
            draggingElement,
          );

          this.scene.replaceAllElements(
            addElementsToFrame(
              this.scene.getElementsIncludingDeleted(),
              elementsInsideFrame,
              draggingElement,
            ),
          );
        }

        mutateElement(
          draggingElement,
          getNormalizedDimensions(draggingElement),
        );
      }

      if (resizingElement) {
        this.history.resumeRecording();
      }

      if (resizingElement && isInvisiblySmallElement(resizingElement)) {
        this.scene.replaceAllElements(
          this.scene
            .getElementsIncludingDeleted()
            .filter((el) => el.id !== resizingElement.id),
        );
      }

      // handle frame membership for resizing frames and/or selected elements
      if (pointerDownState.resize.isResizing) {
        let nextElements = updateFrameMembershipOfSelectedElements(
          this.scene.getElementsIncludingDeleted(),
          this.state,
          this,
        );

        const selectedFrames = this.scene
          .getSelectedElements(this.state)
          .filter(
            (element) => element.type === "frame",
          ) as ExcalidrawFrameElement[];

        for (const frame of selectedFrames) {
          nextElements = replaceAllElementsInFrame(
            nextElements,
            getElementsInResizingFrame(
              this.scene.getElementsIncludingDeleted(),
              frame,
              this.state,
            ),
            frame,
            this.state,
          );
        }

        this.scene.replaceAllElements(nextElements);
      }

      // Code below handles selection when element(s) weren't
      // drag or added to selection on pointer down phase.
      const hitElement = pointerDownState.hit.element;
      if (
        this.state.selectedLinearElement?.elementId !== hitElement?.id &&
        isLinearElement(hitElement)
      ) {
        const selectedELements = this.scene.getSelectedElements(this.state);
        // set selectedLinearElement when no other element selected except
        // the one we've hit
        if (selectedELements.length === 1) {
          this.setState({
            selectedLinearElement: new LinearElementEditor(
              hitElement,
              this.scene,
            ),
          });
        }
      }
      if (isEraserActive(this.state)) {
        const draggedDistance = distance2d(
          this.lastPointerDown!.clientX,
          this.lastPointerDown!.clientY,
          this.lastPointerUp!.clientX,
          this.lastPointerUp!.clientY,
        );

        if (draggedDistance === 0) {
          const scenePointer = viewportCoordsToSceneCoords(
            {
              clientX: this.lastPointerUp!.clientX,
              clientY: this.lastPointerUp!.clientY,
            },
            this.state,
          );
          const hitElements = this.getElementsAtPosition(
            scenePointer.x,
            scenePointer.y,
          );
          hitElements.forEach(
            (hitElement) =>
              (pointerDownState.elementIdsToErase[hitElement.id] = {
                erase: true,
                opacity: hitElement.opacity,
              }),
          );
        }
        this.eraseElements(pointerDownState);
        return;
      } else if (Object.keys(pointerDownState.elementIdsToErase).length) {
        this.restoreReadyToEraseElements(pointerDownState);
      }

      if (
        hitElement &&
        !pointerDownState.drag.hasOccurred &&
        !pointerDownState.hit.wasAddedToSelection &&
        // if we're editing a line, pointerup shouldn't switch selection if
        // box selected
        (!this.state.editingLinearElement ||
          !pointerDownState.boxSelection.hasOccurred)
      ) {
        // when inside line editor, shift selects points instead
        if (childEvent.shiftKey && !this.state.editingLinearElement) {
          if (this.state.selectedElementIds[hitElement.id]) {
            if (isSelectedViaGroup(this.state, hitElement)) {
              this.setState((_prevState) => {
                const nextSelectedElementIds = {
                  ..._prevState.selectedElementIds,
                };

                // We want to unselect all groups hitElement is part of
                // as well as all elements that are part of the groups
                // hitElement is part of
                for (const groupedElement of hitElement.groupIds.flatMap(
                  (groupId) =>
                    getElementsInGroup(
                      this.scene.getNonDeletedElements(),
                      groupId,
                    ),
                )) {
                  delete nextSelectedElementIds[groupedElement.id];
                }

                return {
                  selectedGroupIds: {
                    ..._prevState.selectedElementIds,
                    ...hitElement.groupIds
                      .map((gId) => ({ [gId]: false }))
                      .reduce((prev, acc) => ({ ...prev, ...acc }), {}),
                  },
                  selectedElementIds: makeNextSelectedElementIds(
                    nextSelectedElementIds,
                    _prevState,
                  ),
                };
              });
              // if not gragging a linear element point (outside editor)
            } else if (!this.state.selectedLinearElement?.isDragging) {
              // remove element from selection while
              // keeping prev elements selected

              this.setState((prevState) => {
                const newSelectedElementIds = {
                  ...prevState.selectedElementIds,
                };
                delete newSelectedElementIds[hitElement!.id];
                const newSelectedElements = getSelectedElements(
                  this.scene.getNonDeletedElements(),
                  { selectedElementIds: newSelectedElementIds },
                );

                return {
                  ...selectGroupsForSelectedElements(
                    {
                      editingGroupId: prevState.editingGroupId,
                      selectedElementIds: newSelectedElementIds,
                    },
                    this.scene.getNonDeletedElements(),
                    prevState,
                    this,
                  ),
                  // set selectedLinearElement only if thats the only element selected
                  selectedLinearElement:
                    newSelectedElements.length === 1 &&
                    isLinearElement(newSelectedElements[0])
                      ? new LinearElementEditor(
                          newSelectedElements[0],
                          this.scene,
                        )
                      : prevState.selectedLinearElement,
                };
              });
            }
          } else if (
            hitElement.frameId &&
            this.state.selectedElementIds[hitElement.frameId]
          ) {
            // when hitElement is part of a selected frame, deselect the frame
            // to avoid frame and containing elements selected simultaneously
            this.setState((prevState) => {
              const nextSelectedElementIds: {
                [id: string]: true;
              } = {
                ...prevState.selectedElementIds,
                [hitElement.id]: true,
              };
              // deselect the frame
              delete nextSelectedElementIds[hitElement.frameId!];

              // deselect groups containing the frame
              (this.scene.getElement(hitElement.frameId!)?.groupIds ?? [])
                .flatMap((gid) =>
                  getElementsInGroup(this.scene.getNonDeletedElements(), gid),
                )
                .forEach((element) => {
                  delete nextSelectedElementIds[element.id];
                });

              return {
                ...selectGroupsForSelectedElements(
                  {
                    editingGroupId: prevState.editingGroupId,
                    selectedElementIds: nextSelectedElementIds,
                  },
                  this.scene.getNonDeletedElements(),
                  prevState,
                  this,
                ),
                showHyperlinkPopup:
                  hitElement.link || isEmbeddableElement(hitElement)
                    ? "info"
                    : false,
              };
            });
          } else {
            // add element to selection while keeping prev elements selected
            this.setState((_prevState) => ({
              selectedElementIds: makeNextSelectedElementIds(
                {
                  ..._prevState.selectedElementIds,
                  [hitElement!.id]: true,
                },
                _prevState,
              ),
            }));
          }
        } else {
          this.setState((prevState) => ({
            ...selectGroupsForSelectedElements(
              {
                editingGroupId: prevState.editingGroupId,
                selectedElementIds: { [hitElement.id]: true },
              },
              this.scene.getNonDeletedElements(),
              prevState,
              this,
            ),
            selectedLinearElement:
              isLinearElement(hitElement) &&
              // Don't set `selectedLinearElement` if its same as the hitElement, this is mainly to prevent resetting the `hoverPointIndex` to -1.
              // Future we should update the API to take care of setting the correct `hoverPointIndex` when initialized
              prevState.selectedLinearElement?.elementId !== hitElement.id
                ? new LinearElementEditor(hitElement, this.scene)
                : prevState.selectedLinearElement,
          }));
        }
      }

      if (
        !pointerDownState.drag.hasOccurred &&
        !this.state.isResizing &&
        ((hitElement &&
          isHittingElementBoundingBoxWithoutHittingElement(
            hitElement,
            this.state,
            this.frameNameBoundsCache,
            pointerDownState.origin.x,
            pointerDownState.origin.y,
          )) ||
          (!hitElement &&
            pointerDownState.hit.hasHitCommonBoundingBoxOfSelectedElements))
      ) {
        if (this.state.editingLinearElement) {
          this.setState({ editingLinearElement: null });
        } else {
          // Deselect selected elements
          this.setState({
            selectedElementIds: makeNextSelectedElementIds({}, this.state),
            selectedGroupIds: {},
            editingGroupId: null,
            activeEmbeddable: null,
          });
        }
        return;
      }

      if (
        !activeTool.locked &&
        activeTool.type !== "freedraw" &&
        draggingElement &&
        draggingElement.type !== "selection"
      ) {
        this.setState((prevState) => ({
          selectedElementIds: makeNextSelectedElementIds(
            {
              ...prevState.selectedElementIds,
              [draggingElement.id]: true,
            },
            prevState,
          ),
          showHyperlinkPopup:
            isEmbeddableElement(draggingElement) && !draggingElement.link
              ? "editor"
              : prevState.showHyperlinkPopup,
        }));
      }

      if (
        activeTool.type !== "selection" ||
        isSomeElementSelected(this.scene.getNonDeletedElements(), this.state)
      ) {
        this.history.resumeRecording();
      }

      if (pointerDownState.drag.hasOccurred || isResizing || isRotating) {
        (isBindingEnabled(this.state)
          ? bindOrUnbindSelectedElements
          : unbindLinearElements)(this.scene.getSelectedElements(this.state));
      }

      if (!activeTool.locked && activeTool.type !== "freedraw") {
        resetCursor(this.interactiveCanvas);
        this.setState({
          draggingElement: null,
          suggestedBindings: [],
          activeTool: updateActiveTool(this.state, { type: "selection" }),
        });
      } else {
        this.setState({
          draggingElement: null,
          suggestedBindings: [],
        });
      }

      if (
        hitElement &&
        this.lastPointerUp &&
        this.lastPointerDown &&
        this.lastPointerUp.timeStamp - this.lastPointerDown.timeStamp < 300 &&
        gesture.pointers.size <= 1 &&
        isEmbeddableElement(hitElement) &&
        this.isEmbeddableCenter(
          hitElement,
          this.lastPointerUp,
          pointerDownState.origin.x,
          pointerDownState.origin.y,
        )
      ) {
        this.handleEmbeddableCenterClick(hitElement);
      }
    });
  }

  private restoreReadyToEraseElements = (
    pointerDownState: PointerDownState,
  ) => {
    const elements = this.scene.getElementsIncludingDeleted().map((ele) => {
      if (
        pointerDownState.elementIdsToErase[ele.id] &&
        pointerDownState.elementIdsToErase[ele.id].erase
      ) {
        return newElementWith(ele, {
          opacity: pointerDownState.elementIdsToErase[ele.id].opacity,
        });
      } else if (
        isBoundToContainer(ele) &&
        pointerDownState.elementIdsToErase[ele.containerId] &&
        pointerDownState.elementIdsToErase[ele.containerId].erase
      ) {
        return newElementWith(ele, {
          opacity: pointerDownState.elementIdsToErase[ele.containerId].opacity,
        });
      } else if (
        ele.frameId &&
        pointerDownState.elementIdsToErase[ele.frameId] &&
        pointerDownState.elementIdsToErase[ele.frameId].erase
      ) {
        return newElementWith(ele, {
          opacity: pointerDownState.elementIdsToErase[ele.frameId].opacity,
        });
      }
      return ele;
    });

    this.scene.replaceAllElements(elements);
  };

  private eraseElements = (pointerDownState: PointerDownState) => {
    const elements = this.scene.getElementsIncludingDeleted().map((ele) => {
      if (
        pointerDownState.elementIdsToErase[ele.id] &&
        pointerDownState.elementIdsToErase[ele.id].erase
      ) {
        return newElementWith(ele, { isDeleted: true });
      } else if (
        isBoundToContainer(ele) &&
        pointerDownState.elementIdsToErase[ele.containerId] &&
        pointerDownState.elementIdsToErase[ele.containerId].erase
      ) {
        return newElementWith(ele, { isDeleted: true });
      } else if (
        ele.frameId &&
        pointerDownState.elementIdsToErase[ele.frameId] &&
        pointerDownState.elementIdsToErase[ele.frameId].erase
      ) {
        return newElementWith(ele, { isDeleted: true });
      }
      return ele;
    });

    this.history.resumeRecording();
    this.scene.replaceAllElements(elements);
  };

  private initializeImage = async ({
    imageFile,
    imageElement: _imageElement,
    showCursorImagePreview = false,
  }: {
    imageFile: File;
    imageElement: ExcalidrawImageElement;
    showCursorImagePreview?: boolean;
  }) => {
    // at this point this should be guaranteed image file, but we do this check
    // to satisfy TS down the line
    if (!isSupportedImageFile(imageFile)) {
      throw new Error(t("errors.unsupportedFileType"));
    }
    const mimeType = imageFile.type;

    setCursor(this.interactiveCanvas, "wait");

    if (mimeType === MIME_TYPES.svg) {
      try {
        imageFile = SVGStringToFile(
          await normalizeSVG(await imageFile.text()),
          imageFile.name,
        );
      } catch (error: any) {
        console.warn(error);
        throw new Error(t("errors.svgImageInsertError"));
      }
    }

    // generate image id (by default the file digest) before any
    // resizing/compression takes place to keep it more portable
    const fileId = await ((this.props.generateIdForFile?.(
      imageFile,
    ) as Promise<FileId>) || generateIdFromFile(imageFile));

    if (!fileId) {
      console.warn(
        "Couldn't generate file id or the supplied `generateIdForFile` didn't resolve to one.",
      );
      throw new Error(t("errors.imageInsertError"));
    }

    const existingFileData = this.files[fileId];
    if (!existingFileData?.dataURL) {
      try {
        imageFile = await resizeImageFile(imageFile, {
          maxWidthOrHeight: DEFAULT_MAX_IMAGE_WIDTH_OR_HEIGHT,
        });
      } catch (error: any) {
        console.error("error trying to resing image file on insertion", error);
      }

      if (imageFile.size > MAX_ALLOWED_FILE_BYTES) {
        throw new Error(
          t("errors.fileTooBig", {
            maxSize: `${Math.trunc(MAX_ALLOWED_FILE_BYTES / 1024 / 1024)}MB`,
          }),
        );
      }
    }

    if (showCursorImagePreview) {
      const dataURL = this.files[fileId]?.dataURL;
      // optimization so that we don't unnecessarily resize the original
      // full-size file for cursor preview
      // (it's much faster to convert the resized dataURL to File)
      const resizedFile = dataURL && dataURLToFile(dataURL);

      this.setImagePreviewCursor(resizedFile || imageFile);
    }

    const dataURL =
      this.files[fileId]?.dataURL || (await getDataURL(imageFile));

    const imageElement = mutateElement(
      _imageElement,
      {
        fileId,
      },
      false,
    ) as NonDeleted<InitializedExcalidrawImageElement>;

    return new Promise<NonDeleted<InitializedExcalidrawImageElement>>(
      async (resolve, reject) => {
        try {
          this.files = {
            ...this.files,
            [fileId]: {
              mimeType,
              id: fileId,
              dataURL,
              created: Date.now(),
              lastRetrieved: Date.now(),
            },
          };
          const cachedImageData = this.imageCache.get(fileId);
          if (!cachedImageData) {
            this.addNewImagesToImageCache();
            await this.updateImageCache([imageElement]);
          }
          if (cachedImageData?.image instanceof Promise) {
            await cachedImageData.image;
          }
          if (
            this.state.pendingImageElementId !== imageElement.id &&
            this.state.draggingElement?.id !== imageElement.id
          ) {
            this.initializeImageDimensions(imageElement, true);
          }
          resolve(imageElement);
        } catch (error: any) {
          console.error(error);
          reject(new Error(t("errors.imageInsertError")));
        } finally {
          if (!showCursorImagePreview) {
            resetCursor(this.interactiveCanvas);
          }
        }
      },
    );
  };

  /**
   * inserts image into elements array and rerenders
   */
  private insertImageElement = async (
    imageElement: ExcalidrawImageElement,
    imageFile: File,
    showCursorImagePreview?: boolean,
  ) => {
    this.scene.addNewElement(imageElement);

    try {
      await this.initializeImage({
        imageFile,
        imageElement,
        showCursorImagePreview,
      });
    } catch (error: any) {
      mutateElement(imageElement, {
        isDeleted: true,
      });
      this.actionManager.executeAction(actionFinalize);
      this.setState({
        errorMessage: error.message || t("errors.imageInsertError"),
      });
    }
  };

  private setImagePreviewCursor = async (imageFile: File) => {
    // mustn't be larger than 128 px
    // https://developer.mozilla.org/en-US/docs/Web/CSS/CSS_Basic_User_Interface/Using_URL_values_for_the_cursor_property
    const cursorImageSizePx = 96;

    const imagePreview = await resizeImageFile(imageFile, {
      maxWidthOrHeight: cursorImageSizePx,
    });

    let previewDataURL = await getDataURL(imagePreview);

    // SVG cannot be resized via `resizeImageFile` so we resize by rendering to
    // a small canvas
    if (imageFile.type === MIME_TYPES.svg) {
      const img = await loadHTMLImageElement(previewDataURL);

      let height = Math.min(img.height, cursorImageSizePx);
      let width = height * (img.width / img.height);

      if (width > cursorImageSizePx) {
        width = cursorImageSizePx;
        height = width * (img.height / img.width);
      }

      const canvas = document.createElement("canvas");
      canvas.height = height;
      canvas.width = width;
      const context = canvas.getContext("2d")!;

      context.drawImage(img, 0, 0, width, height);

      previewDataURL = canvas.toDataURL(MIME_TYPES.svg) as DataURL;
    }

    if (this.state.pendingImageElementId) {
      setCursor(this.interactiveCanvas, `url(${previewDataURL}) 4 4, auto`);
    }
  };

  private onImageAction = async (
    { insertOnCanvasDirectly } = { insertOnCanvasDirectly: false },
  ) => {
    try {
      const clientX = this.state.width / 2 + this.state.offsetLeft;
      const clientY = this.state.height / 2 + this.state.offsetTop;

      const { x, y } = viewportCoordsToSceneCoords(
        { clientX, clientY },
        this.state,
      );

      const imageFile = await fileOpen({
        description: "Image",
        extensions: Object.keys(
          IMAGE_MIME_TYPES,
        ) as (keyof typeof IMAGE_MIME_TYPES)[],
      });

      const imageElement = this.createImageElement({
        sceneX: x,
        sceneY: y,
      });

      if (insertOnCanvasDirectly) {
        this.insertImageElement(imageElement, imageFile);
        this.initializeImageDimensions(imageElement);
        this.setState(
          {
            selectedElementIds: makeNextSelectedElementIds(
              { [imageElement.id]: true },
              this.state,
            ),
          },
          () => {
            this.actionManager.executeAction(actionFinalize);
          },
        );
      } else {
        this.setState(
          {
            pendingImageElementId: imageElement.id,
          },
          () => {
            this.insertImageElement(
              imageElement,
              imageFile,
              /* showCursorImagePreview */ true,
            );
          },
        );
      }
    } catch (error: any) {
      if (error.name !== "AbortError") {
        console.error(error);
      } else {
        console.warn(error);
      }
      this.setState(
        {
          pendingImageElementId: null,
          editingElement: null,
          activeTool: updateActiveTool(this.state, { type: "selection" }),
        },
        () => {
          this.actionManager.executeAction(actionFinalize);
        },
      );
    }
  };

  private initializeImageDimensions = (
    imageElement: ExcalidrawImageElement,
    forceNaturalSize = false,
  ) => {
    const image =
      isInitializedImageElement(imageElement) &&
      this.imageCache.get(imageElement.fileId)?.image;

    if (!image || image instanceof Promise) {
      if (
        imageElement.width < DRAGGING_THRESHOLD / this.state.zoom.value &&
        imageElement.height < DRAGGING_THRESHOLD / this.state.zoom.value
      ) {
        const placeholderSize = 100 / this.state.zoom.value;
        mutateElement(imageElement, {
          x: imageElement.x - placeholderSize / 2,
          y: imageElement.y - placeholderSize / 2,
          width: placeholderSize,
          height: placeholderSize,
        });
      }

      return;
    }

    if (
      forceNaturalSize ||
      // if user-created bounding box is below threshold, assume the
      // intention was to click instead of drag, and use the image's
      // intrinsic size
      (imageElement.width < DRAGGING_THRESHOLD / this.state.zoom.value &&
        imageElement.height < DRAGGING_THRESHOLD / this.state.zoom.value)
    ) {
      const minHeight = Math.max(this.state.height - 120, 160);
      // max 65% of canvas height, clamped to <300px, vh - 120px>
      const maxHeight = Math.min(
        minHeight,
        Math.floor(this.state.height * 0.5) / this.state.zoom.value,
      );

      const height = Math.min(image.naturalHeight, maxHeight);
      const width = height * (image.naturalWidth / image.naturalHeight);

      // add current imageElement width/height to account for previous centering
      // of the placeholder image
      const x = imageElement.x + imageElement.width / 2 - width / 2;
      const y = imageElement.y + imageElement.height / 2 - height / 2;

      mutateElement(imageElement, { x, y, width, height });
    }
  };

  /** updates image cache, refreshing updated elements and/or setting status
      to error for images that fail during <img> element creation */
  private updateImageCache = async (
    elements: readonly InitializedExcalidrawImageElement[],
    files = this.files,
  ) => {
    const { updatedFiles, erroredFiles } = await _updateImageCache({
      imageCache: this.imageCache,
      fileIds: elements.map((element) => element.fileId),
      files,
    });
    if (updatedFiles.size || erroredFiles.size) {
      for (const element of elements) {
        if (updatedFiles.has(element.fileId)) {
          ShapeCache.delete(element);
        }
      }
    }
    if (erroredFiles.size) {
      this.scene.replaceAllElements(
        this.scene.getElementsIncludingDeleted().map((element) => {
          if (
            isInitializedImageElement(element) &&
            erroredFiles.has(element.fileId)
          ) {
            return newElementWith(element, {
              status: "error",
            });
          }
          return element;
        }),
      );
    }

    return { updatedFiles, erroredFiles };
  };

  /** adds new images to imageCache and re-renders if needed */
  private addNewImagesToImageCache = async (
    imageElements: InitializedExcalidrawImageElement[] = getInitializedImageElements(
      this.scene.getNonDeletedElements(),
    ),
    files: BinaryFiles = this.files,
  ) => {
    const uncachedImageElements = imageElements.filter(
      (element) => !element.isDeleted && !this.imageCache.has(element.fileId),
    );

    if (uncachedImageElements.length) {
      const { updatedFiles } = await this.updateImageCache(
        uncachedImageElements,
        files,
      );
      if (updatedFiles.size) {
        this.scene.informMutation();
      }
    }
  };

  /** generally you should use `addNewImagesToImageCache()` directly if you need
   *  to render new images. This is just a failsafe  */
  private scheduleImageRefresh = throttle(() => {
    this.addNewImagesToImageCache();
  }, IMAGE_RENDER_TIMEOUT);

  private updateBindingEnabledOnPointerMove = (
    event: React.PointerEvent<HTMLElement>,
  ) => {
    const shouldEnableBinding = shouldEnableBindingForPointerEvent(event);
    if (this.state.isBindingEnabled !== shouldEnableBinding) {
      this.setState({ isBindingEnabled: shouldEnableBinding });
    }
  };

  private maybeSuggestBindingAtCursor = (pointerCoords: {
    x: number;
    y: number;
  }): void => {
    const hoveredBindableElement = getHoveredElementForBinding(
      pointerCoords,
      this.scene,
    );
    this.setState({
      suggestedBindings:
        hoveredBindableElement != null ? [hoveredBindableElement] : [],
    });
  };

  private maybeSuggestBindingsForLinearElementAtCoords = (
    linearElement: NonDeleted<ExcalidrawLinearElement>,
    /** scene coords */
    pointerCoords: {
      x: number;
      y: number;
    }[],
    // During line creation the start binding hasn't been written yet
    // into `linearElement`
    oppositeBindingBoundElement?: ExcalidrawBindableElement | null,
  ): void => {
    if (!pointerCoords.length) {
      return;
    }

    const suggestedBindings = pointerCoords.reduce(
      (acc: NonDeleted<ExcalidrawBindableElement>[], coords) => {
        const hoveredBindableElement = getHoveredElementForBinding(
          coords,
          this.scene,
        );
        if (
          hoveredBindableElement != null &&
          !isLinearElementSimpleAndAlreadyBound(
            linearElement,
            oppositeBindingBoundElement?.id,
            hoveredBindableElement,
          )
        ) {
          acc.push(hoveredBindableElement);
        }
        return acc;
      },
      [],
    );

    this.setState({ suggestedBindings });
  };

  private maybeSuggestBindingForAll(
    selectedElements: NonDeleted<ExcalidrawElement>[],
  ): void {
    if (selectedElements.length > 50) {
      return;
    }
    const suggestedBindings = getEligibleElementsForBinding(selectedElements);
    this.setState({ suggestedBindings });
  }

  private clearSelection(hitElement: ExcalidrawElement | null): void {
    this.setState((prevState) => ({
      selectedElementIds: makeNextSelectedElementIds({}, prevState),
      activeEmbeddable: null,
      selectedGroupIds: {},
      // Continue editing the same group if the user selected a different
      // element from it
      editingGroupId:
        prevState.editingGroupId &&
        hitElement != null &&
        isElementInGroup(hitElement, prevState.editingGroupId)
          ? prevState.editingGroupId
          : null,
    }));
    this.setState({
      selectedElementIds: makeNextSelectedElementIds({}, this.state),
      activeEmbeddable: null,
      previousSelectedElementIds: this.state.selectedElementIds,
    });
  }

  private handleInteractiveCanvasRef = (canvas: HTMLCanvasElement | null) => {
    // canvas is null when unmounting
    if (canvas !== null) {
      this.interactiveCanvas = canvas;

      // -----------------------------------------------------------------------
      // NOTE wheel, touchstart, touchend events must be registered outside
      // of react because react binds them them passively (so we can't prevent
      // default on them)
      this.interactiveCanvas.addEventListener(EVENT.WHEEL, this.handleWheel);
      this.interactiveCanvas.addEventListener(
        EVENT.TOUCH_START,
        this.onTouchStart,
      );
      this.interactiveCanvas.addEventListener(EVENT.TOUCH_END, this.onTouchEnd);
      // -----------------------------------------------------------------------
    } else {
      this.interactiveCanvas?.removeEventListener(
        EVENT.WHEEL,
        this.handleWheel,
      );
      this.interactiveCanvas?.removeEventListener(
        EVENT.TOUCH_START,
        this.onTouchStart,
      );
      this.interactiveCanvas?.removeEventListener(
        EVENT.TOUCH_END,
        this.onTouchEnd,
      );
    }
  };

  private handleAppOnDrop = async (event: React.DragEvent<HTMLDivElement>) => {
    // must be retrieved first, in the same frame
    const { file, fileHandle } = await getFileFromEvent(event);
    const { x: sceneX, y: sceneY } = viewportCoordsToSceneCoords(
      event,
      this.state,
    );

    try {
      if (isSupportedImageFile(file)) {
        // first attempt to decode scene from the image if it's embedded
        // ---------------------------------------------------------------------

        if (file?.type === MIME_TYPES.png || file?.type === MIME_TYPES.svg) {
          try {
            const scene = await loadFromBlob(
              file,
              this.state,
              this.scene.getElementsIncludingDeleted(),
              fileHandle,
            );
            this.syncActionResult({
              ...scene,
              appState: {
                ...(scene.appState || this.state),
                isLoading: false,
              },
              replaceFiles: true,
              commitToHistory: true,
            });
            return;
          } catch (error: any) {
            if (error.name !== "EncodingError") {
              throw error;
            }
          }
        }

        // if no scene is embedded or we fail for whatever reason, fall back
        // to importing as regular image
        // ---------------------------------------------------------------------

        const imageElement = this.createImageElement({ sceneX, sceneY });
        this.insertImageElement(imageElement, file);
        this.initializeImageDimensions(imageElement);
        this.setState({
          selectedElementIds: makeNextSelectedElementIds(
            { [imageElement.id]: true },
            this.state,
          ),
        });

        return;
      }
    } catch (error: any) {
      return this.setState({
        isLoading: false,
        errorMessage: error.message,
      });
    }

    const libraryJSON = event.dataTransfer.getData(MIME_TYPES.excalidrawlib);
    if (libraryJSON && typeof libraryJSON === "string") {
      try {
        const libraryItems = parseLibraryJSON(libraryJSON);
        this.addElementsFromPasteOrLibrary({
          elements: distributeLibraryItemsOnSquareGrid(libraryItems),
          position: event,
          files: null,
        });
      } catch (error: any) {
        this.setState({ errorMessage: error.message });
      }
      return;
    }

    if (file) {
      // atetmpt to parse an excalidraw/excalidrawlib file
      await this.loadFileToCanvas(file, fileHandle);
    }

    if (event.dataTransfer?.types?.includes("text/plain")) {
      const text = event.dataTransfer?.getData("text");
      if (
        text &&
        embeddableURLValidator(text, this.props.validateEmbeddable) &&
        (/^(http|https):\/\/[^\s/$.?#].[^\s]*$/.test(text) ||
          getEmbedLink(text)?.type === "video")
      ) {
        const embeddable = this.insertEmbeddableElement({
          sceneX,
          sceneY,
          link: normalizeLink(text),
        });
        if (embeddable) {
          this.setState({ selectedElementIds: { [embeddable.id]: true } });
        }
      }
    }
  };

  loadFileToCanvas = async (
    file: File,
    fileHandle: FileSystemHandle | null,
  ) => {
    file = await normalizeFile(file);
    try {
      const ret = await loadSceneOrLibraryFromBlob(
        file,
        this.state,
        this.scene.getElementsIncludingDeleted(),
        fileHandle,
      );
      if (ret.type === MIME_TYPES.excalidraw) {
        this.setState({ isLoading: true });
        this.syncActionResult({
          ...ret.data,
          appState: {
            ...(ret.data.appState || this.state),
            isLoading: false,
          },
          replaceFiles: true,
          commitToHistory: true,
        });
      } else if (ret.type === MIME_TYPES.excalidrawlib) {
        await this.library
          .updateLibrary({
            libraryItems: file,
            merge: true,
            openLibraryMenu: true,
          })
          .catch((error) => {
            console.error(error);
            this.setState({ errorMessage: t("errors.importLibraryError") });
          });
      }
    } catch (error: any) {
      this.setState({ isLoading: false, errorMessage: error.message });
    }
  };

  private handleCanvasContextMenu = (
    event: React.MouseEvent<HTMLElement | HTMLCanvasElement>,
  ) => {
    event.preventDefault();

    if (
      (("pointerType" in event.nativeEvent &&
        event.nativeEvent.pointerType === "touch") ||
        ("pointerType" in event.nativeEvent &&
          event.nativeEvent.pointerType === "pen" &&
          // always allow if user uses a pen secondary button
          event.button !== POINTER_BUTTON.SECONDARY)) &&
      this.state.activeTool.type !== "selection"
    ) {
      return;
    }

    const { x, y } = viewportCoordsToSceneCoords(event, this.state);
    const element = this.getElementAtPosition(x, y, {
      preferSelected: true,
      includeLockedElements: true,
    });

    const selectedElements = this.scene.getSelectedElements(this.state);
    const isHittignCommonBoundBox =
      this.isHittingCommonBoundingBoxOfSelectedElements(
        { x, y },
        selectedElements,
      );

    const type = element || isHittignCommonBoundBox ? "element" : "canvas";

    const container = this.excalidrawContainerRef.current!;
    const { top: offsetTop, left: offsetLeft } =
      container.getBoundingClientRect();
    const left = event.clientX - offsetLeft;
    const top = event.clientY - offsetTop;

    trackEvent("contextMenu", "openContextMenu", type);

    this.setState(
      {
        ...(element && !this.state.selectedElementIds[element.id]
          ? {
              ...this.state,
              ...selectGroupsForSelectedElements(
                {
                  editingGroupId: this.state.editingGroupId,
                  selectedElementIds: { [element.id]: true },
                },
                this.scene.getNonDeletedElements(),
                this.state,
                this,
              ),
              selectedLinearElement: isLinearElement(element)
                ? new LinearElementEditor(element, this.scene)
                : null,
            }
          : this.state),
        showHyperlinkPopup: false,
      },
      () => {
        this.setState({
          contextMenu: { top, left, items: this.getContextMenuItems(type) },
        });
      },
    );
  };

  private maybeDragNewGenericElement = (
    pointerDownState: PointerDownState,
    event: MouseEvent | KeyboardEvent,
  ): void => {
    const draggingElement = this.state.draggingElement;
    const pointerCoords = pointerDownState.lastCoords;
    if (!draggingElement) {
      return;
    }
    if (
      draggingElement.type === "selection" &&
      this.state.activeTool.type !== "eraser"
    ) {
      dragNewElement(
        draggingElement,
        this.state.activeTool.type,
        pointerDownState.origin.x,
        pointerDownState.origin.y,
        pointerCoords.x,
        pointerCoords.y,
        distance(pointerDownState.origin.x, pointerCoords.x),
        distance(pointerDownState.origin.y, pointerCoords.y),
        shouldMaintainAspectRatio(event),
        shouldResizeFromCenter(event),
      );
    } else {
      const [gridX, gridY] = getGridPoint(
        pointerCoords.x,
        pointerCoords.y,
        this.state.gridSize,
      );

      const image =
        isInitializedImageElement(draggingElement) &&
        this.imageCache.get(draggingElement.fileId)?.image;
      const aspectRatio =
        image && !(image instanceof Promise)
          ? image.width / image.height
          : null;

      dragNewElement(
        draggingElement,
        this.state.activeTool.type,
        pointerDownState.originInGrid.x,
        pointerDownState.originInGrid.y,
        gridX,
        gridY,
        distance(pointerDownState.originInGrid.x, gridX),
        distance(pointerDownState.originInGrid.y, gridY),
        isImageElement(draggingElement)
          ? !shouldMaintainAspectRatio(event)
          : shouldMaintainAspectRatio(event),
        shouldResizeFromCenter(event),
        aspectRatio,
      );

      this.maybeSuggestBindingForAll([draggingElement]);

      // highlight elements that are to be added to frames on frames creation
      if (this.state.activeTool.type === "frame") {
        this.setState({
          elementsToHighlight: getElementsInResizingFrame(
            this.scene.getNonDeletedElements(),
            draggingElement as ExcalidrawFrameElement,
            this.state,
          ),
        });
      }
    }
  };

  private maybeHandleResize = (
    pointerDownState: PointerDownState,
    event: MouseEvent | KeyboardEvent,
  ): boolean => {
    const selectedElements = this.scene.getSelectedElements(this.state);
    const selectedFrames = selectedElements.filter(
      (element) => element.type === "frame",
    ) as ExcalidrawFrameElement[];

    const transformHandleType = pointerDownState.resize.handleType;

    if (selectedFrames.length > 0 && transformHandleType === "rotation") {
      return false;
    }

    this.setState({
      // TODO: rename this state field to "isScaling" to distinguish
      // it from the generic "isResizing" which includes scaling and
      // rotating
      isResizing: transformHandleType && transformHandleType !== "rotation",
      isRotating: transformHandleType === "rotation",
      activeEmbeddable: null,
    });
    const pointerCoords = pointerDownState.lastCoords;
    const [resizeX, resizeY] = getGridPoint(
      pointerCoords.x - pointerDownState.resize.offset.x,
      pointerCoords.y - pointerDownState.resize.offset.y,
      this.state.gridSize,
    );

    const frameElementsOffsetsMap = new Map<
      string,
      {
        x: number;
        y: number;
      }
    >();

    selectedFrames.forEach((frame) => {
      const elementsInFrame = getFrameElements(
        this.scene.getNonDeletedElements(),
        frame.id,
      );

      elementsInFrame.forEach((element) => {
        frameElementsOffsetsMap.set(frame.id + element.id, {
          x: element.x - frame.x,
          y: element.y - frame.y,
        });
      });
    });

    if (
      transformElements(
        pointerDownState,
        transformHandleType,
        selectedElements,
        pointerDownState.resize.arrowDirection,
        shouldRotateWithDiscreteAngle(event),
        shouldResizeFromCenter(event),
        selectedElements.length === 1 && isImageElement(selectedElements[0])
          ? !shouldMaintainAspectRatio(event)
          : shouldMaintainAspectRatio(event),
        resizeX,
        resizeY,
        pointerDownState.resize.center.x,
        pointerDownState.resize.center.y,
      )
    ) {
      this.maybeSuggestBindingForAll(selectedElements);

      const elementsToHighlight = new Set<ExcalidrawElement>();
      selectedFrames.forEach((frame) => {
        const elementsInFrame = getFrameElements(
          this.scene.getNonDeletedElements(),
          frame.id,
        );

        // keep elements' positions relative to their frames on frames resizing
        if (transformHandleType) {
          if (transformHandleType.includes("w")) {
            elementsInFrame.forEach((element) => {
              mutateElement(element, {
                x:
                  frame.x +
                  (frameElementsOffsetsMap.get(frame.id + element.id)?.x || 0),
                y:
                  frame.y +
                  (frameElementsOffsetsMap.get(frame.id + element.id)?.y || 0),
              });
            });
          }
          if (transformHandleType.includes("n")) {
            elementsInFrame.forEach((element) => {
              mutateElement(element, {
                x:
                  frame.x +
                  (frameElementsOffsetsMap.get(frame.id + element.id)?.x || 0),
                y:
                  frame.y +
                  (frameElementsOffsetsMap.get(frame.id + element.id)?.y || 0),
              });
            });
          }
        }

        getElementsInResizingFrame(
          this.scene.getNonDeletedElements(),
          frame,
          this.state,
        ).forEach((element) => elementsToHighlight.add(element));
      });

      this.setState({
        elementsToHighlight: [...elementsToHighlight],
      });

      return true;
    }
    return false;
  };

  private getContextMenuItems = (
    type: "canvas" | "element",
  ): ContextMenuItems => {
    const options: ContextMenuItems = [];

    options.push(actionCopyAsPng, actionCopyAsSvg);

    // canvas contextMenu
    // -------------------------------------------------------------------------

    if (type === "canvas") {
      if (this.state.viewModeEnabled) {
        return [
          ...options,
          actionToggleGridMode,
          actionToggleZenMode,
          actionToggleViewMode,
          actionToggleStats,
        ];
      }

      return [
        actionPaste,
        CONTEXT_MENU_SEPARATOR,
        actionCopyAsPng,
        actionCopyAsSvg,
        copyText,
        CONTEXT_MENU_SEPARATOR,
        actionSelectAll,
        actionUnlockAllElements,
        CONTEXT_MENU_SEPARATOR,
        actionToggleGridMode,
        actionToggleZenMode,
        actionToggleViewMode,
        actionToggleStats,
      ];
    }

    // element contextMenu
    // -------------------------------------------------------------------------

    options.push(copyText);

    if (this.state.viewModeEnabled) {
      return [actionCopy, ...options];
    }

    return [
      actionCut,
      actionCopy,
      actionPaste,
      actionSelectAllElementsInFrame,
      actionRemoveAllElementsFromFrame,
      CONTEXT_MENU_SEPARATOR,
      ...options,
      CONTEXT_MENU_SEPARATOR,
      actionCopyStyles,
      actionPasteStyles,
      CONTEXT_MENU_SEPARATOR,
      actionGroup,
      actionUnbindText,
      actionBindText,
      actionWrapTextInContainer,
      actionUngroup,
      CONTEXT_MENU_SEPARATOR,
      actionAddToLibrary,
      CONTEXT_MENU_SEPARATOR,
      actionSendBackward,
      actionBringForward,
      actionSendToBack,
      actionBringToFront,
      CONTEXT_MENU_SEPARATOR,
      actionFlipHorizontal,
      actionFlipVertical,
      CONTEXT_MENU_SEPARATOR,
      actionToggleLinearEditor,
      actionLink,
      actionDuplicateSelection,
      actionToggleElementLock,
      CONTEXT_MENU_SEPARATOR,
      actionDeleteSelected,
    ];
  };

  private handleWheel = withBatchedUpdates(
    (
      event: WheelEvent | React.WheelEvent<HTMLDivElement | HTMLCanvasElement>,
    ) => {
      event.preventDefault();
      if (isPanning) {
        return;
      }

      const { deltaX, deltaY } = event;
      // note that event.ctrlKey is necessary to handle pinch zooming
      if (event.metaKey || event.ctrlKey) {
        const sign = Math.sign(deltaY);
        const MAX_STEP = ZOOM_STEP * 100;
        const absDelta = Math.abs(deltaY);
        let delta = deltaY;
        if (absDelta > MAX_STEP) {
          delta = MAX_STEP * sign;
        }

        let newZoom = this.state.zoom.value - delta / 100;
        // increase zoom steps the more zoomed-in we are (applies to >100% only)
        newZoom +=
          Math.log10(Math.max(1, this.state.zoom.value)) *
          -sign *
          // reduced amplification for small deltas (small movements on a trackpad)
          Math.min(1, absDelta / 20);

        this.translateCanvas((state) => ({
          ...getStateForZoom(
            {
              viewportX: this.lastViewportPosition.x,
              viewportY: this.lastViewportPosition.y,
              nextZoom: getNormalizedZoom(newZoom),
            },
            state,
          ),
          shouldCacheIgnoreZoom: true,
        }));
        this.resetShouldCacheIgnoreZoomDebounced();
        return;
      }

      // scroll horizontally when shift pressed
      if (event.shiftKey) {
        this.translateCanvas(({ zoom, scrollX }) => ({
          // on Mac, shift+wheel tends to result in deltaX
          scrollX: scrollX - (deltaY || deltaX) / zoom.value,
        }));
        return;
      }

      this.translateCanvas(({ zoom, scrollX, scrollY }) => ({
        scrollX: scrollX - deltaX / zoom.value,
        scrollY: scrollY - deltaY / zoom.value,
      }));
    },
  );

  private getTextWysiwygSnappedToCenterPosition(
    x: number,
    y: number,
    appState: AppState,
    container?: ExcalidrawTextContainer | null,
  ) {
    if (container) {
      let elementCenterX = container.x + container.width / 2;
      let elementCenterY = container.y + container.height / 2;

      const elementCenter = getContainerCenter(container, appState);
      if (elementCenter) {
        elementCenterX = elementCenter.x;
        elementCenterY = elementCenter.y;
      }
      const distanceToCenter = Math.hypot(
        x - elementCenterX,
        y - elementCenterY,
      );
      const isSnappedToCenter =
        distanceToCenter < TEXT_TO_CENTER_SNAP_THRESHOLD;
      if (isSnappedToCenter) {
        const { x: viewportX, y: viewportY } = sceneCoordsToViewportCoords(
          { sceneX: elementCenterX, sceneY: elementCenterY },
          appState,
        );
        return { viewportX, viewportY, elementCenterX, elementCenterY };
      }
    }
  }

  private savePointer = (x: number, y: number, button: "up" | "down") => {
    if (!x || !y) {
      return;
    }
    const pointer = viewportCoordsToSceneCoords(
      { clientX: x, clientY: y },
      this.state,
    );

    if (isNaN(pointer.x) || isNaN(pointer.y)) {
      // sometimes the pointer goes off screen
    }

    this.props.onPointerUpdate?.({
      pointer,
      button,
      pointersMap: gesture.pointers,
    });
  };

  private resetShouldCacheIgnoreZoomDebounced = debounce(() => {
    if (!this.unmounted) {
      this.setState({ shouldCacheIgnoreZoom: false });
    }
  }, 300);

  private updateDOMRect = (cb?: () => void) => {
    if (this.excalidrawContainerRef?.current) {
      const excalidrawContainer = this.excalidrawContainerRef.current;
      const {
        width,
        height,
        left: offsetLeft,
        top: offsetTop,
      } = excalidrawContainer.getBoundingClientRect();
      const {
        width: currentWidth,
        height: currentHeight,
        offsetTop: currentOffsetTop,
        offsetLeft: currentOffsetLeft,
      } = this.state;

      if (
        width === currentWidth &&
        height === currentHeight &&
        offsetLeft === currentOffsetLeft &&
        offsetTop === currentOffsetTop
      ) {
        if (cb) {
          cb();
        }
        return;
      }

      this.setState(
        {
          width,
          height,
          offsetLeft,
          offsetTop,
        },
        () => {
          cb && cb();
        },
      );
    }
  };

  public refresh = () => {
    this.setState({ ...this.getCanvasOffsets() });
  };

  private getCanvasOffsets(): Pick<AppState, "offsetTop" | "offsetLeft"> {
    if (this.excalidrawContainerRef?.current) {
      const excalidrawContainer = this.excalidrawContainerRef.current;
      const { left, top } = excalidrawContainer.getBoundingClientRect();
      return {
        offsetLeft: left,
        offsetTop: top,
      };
    }
    return {
      offsetLeft: 0,
      offsetTop: 0,
    };
  }

  private async updateLanguage() {
    const currentLang =
      languages.find((lang) => lang.code === this.props.langCode) ||
      defaultLang;
    await setLanguage(currentLang);
    this.setAppState({});
  }
}

// -----------------------------------------------------------------------------
// TEST HOOKS
// -----------------------------------------------------------------------------

declare global {
  interface Window {
    h: {
      elements: readonly ExcalidrawElement[];
      state: AppState;
      setState: React.Component<any, AppState>["setState"];
      app: InstanceType<typeof App>;
      history: History;
    };
  }
}

if (import.meta.env.MODE === ENV.TEST || import.meta.env.DEV) {
  window.h = window.h || ({} as Window["h"]);

  Object.defineProperties(window.h, {
    elements: {
      configurable: true,
      get() {
        return this.app?.scene.getElementsIncludingDeleted();
      },
      set(elements: ExcalidrawElement[]) {
        return this.app?.scene.replaceAllElements(elements);
      },
    },
  });
}

export default App;<|MERGE_RESOLUTION|>--- conflicted
+++ resolved
@@ -253,12 +253,9 @@
   isTransparent,
   easeToValuesRAF,
   muteFSAbortError,
-<<<<<<< HEAD
   arrayToMap,
-=======
   isTestEnv,
   easeOut,
->>>>>>> 9cd5e159
 } from "../utils";
 import {
   embeddableURLValidator,
@@ -1458,6 +1455,7 @@
       updateFrameMembershipOfSelectedElements(
         this.scene.getElementsIncludingDeleted(),
         this.state,
+        this,
       );
     },
   );
@@ -3399,15 +3397,10 @@
       hitTest(element, this.state, this.frameNameBoundsCache, x, y),
     ).filter((element) => {
       // hitting a frame's element from outside the frame is not considered a hit
-<<<<<<< HEAD
       const containingFrame = getContainingFrame(element, elementsMap);
-      return containingFrame && this.state.shouldRenderFrames
-=======
-      const containingFrame = getContainingFrame(element);
       return containingFrame &&
         this.state.frameRendering.enabled &&
         this.state.frameRendering.clip
->>>>>>> 9cd5e159
         ? isCursorInFrame({ x, y }, containingFrame)
         : true;
     });

--- conflicted
+++ resolved
@@ -207,15 +207,7 @@
   isSomeElementSelected,
 } from "../scene";
 import Scene from "../scene/Scene";
-<<<<<<< HEAD
-import {
-  RenderConfig,
-  ScrollBars,
-  ConstrainedScrollValues,
-} from "../scene/types";
-=======
-import { RenderInteractiveSceneCallback, ScrollBars } from "../scene/types";
->>>>>>> 134df7bf
+import { ScrollBars, RenderInteractiveSceneCallback } from "../scene/types";
 import { getStateForZoom } from "../scene/zoom";
 import { findShapeByKey, SHAPES } from "../shapes";
 import {
@@ -264,7 +256,6 @@
   muteFSAbortError,
   isTestEnv,
   easeOut,
-  isShallowEqual,
 } from "../utils";
 import {
   embeddableURLValidator,
@@ -363,6 +354,10 @@
 import { StaticCanvas, InteractiveCanvas } from "./canvases";
 import { Renderer } from "../scene/Renderer";
 import { ShapeCache } from "../scene/ShapeCache";
+import {
+  setScrollConstraints,
+  calculateConstrainedScrollCenter,
+} from "../scene/scrollConstraints";
 
 const AppContext = React.createContext<AppClassProperties>(null!);
 const AppPropsContext = React.createContext<AppProps>(null!);
@@ -491,9 +486,6 @@
   lastPointerDown: React.PointerEvent<HTMLElement> | null = null;
   lastPointerUp: React.PointerEvent<HTMLElement> | PointerEvent | null = null;
   lastViewportPosition = { x: 0, y: 0 };
-  private memoizedScrollConstraints: ReturnType<
-    App["calculateConstraints"]
-  > | null = null;
 
   constructor(props: AppProps) {
     super(props);
@@ -1570,36 +1562,19 @@
     if (this.props.scrollConstraints) {
       scene.appState = {
         ...scene.appState,
-        ...this.calculateConstrainedScrollCenter(
-          this.props.scrollConstraints,
-          scene.appState,
-        ),
+        ...calculateConstrainedScrollCenter(this.state, scene.appState),
       };
     } else if (initialData?.scrollToContent) {
       scene.appState = {
         ...scene.appState,
-<<<<<<< HEAD
-        ...calculateScrollCenter(
-          scene.elements,
-          {
-            ...scene.appState,
-            width: this.state.width,
-            height: this.state.height,
-            offsetTop: this.state.offsetTop,
-            offsetLeft: this.state.offsetLeft,
-            scrollConstraints: this.state.scrollConstraints,
-          },
-          null,
-        ),
-=======
         ...calculateScrollCenter(scene.elements, {
           ...scene.appState,
           width: this.state.width,
           height: this.state.height,
           offsetTop: this.state.offsetTop,
           offsetLeft: this.state.offsetLeft,
+          scrollConstraints: this.state.scrollConstraints,
         }),
->>>>>>> 134df7bf
       };
     }
     // FontFaceSet loadingdone event we listen on may not always fire
@@ -2015,79 +1990,7 @@
         ),
       );
     }
-<<<<<<< HEAD
-
-    let constraintedScrollState;
-    if (
-      this.state.scrollConstraints &&
-      !this.state.scrollConstraints.isAnimating
-    ) {
-      const {
-        scrollX,
-        scrollY,
-        width,
-        height,
-        scrollConstraints,
-        zoom,
-        cursorButton,
-      } = this.state;
-
-      const canUseMemoizedConstraints =
-        isShallowEqual(scrollConstraints, prevState.scrollConstraints ?? {}) &&
-        isShallowEqual(
-          { width, height, zoom: zoom.value, cursorButton },
-          {
-            width: prevState.width,
-            height: prevState.height,
-            zoom: prevState.zoom.value,
-            cursorButton: prevState.cursorButton,
-          } ?? {},
-        );
-
-      const calculatedConstraints =
-        canUseMemoizedConstraints && !!this.memoizedScrollConstraints
-          ? this.memoizedScrollConstraints
-          : this.calculateConstraints({
-              scrollConstraints,
-              width,
-              height,
-              zoom,
-              cursorButton,
-            });
-
-      this.memoizedScrollConstraints = calculatedConstraints;
-
-      const constrainedScrollValues = this.constrainScrollValues({
-        ...calculatedConstraints,
-        scrollX,
-        scrollY,
-      });
-
-      const isViewportOutsideOfConstrainedArea =
-        this.isViewportOutsideOfConstrainedArea({
-          scrollX,
-          scrollY,
-          width,
-          height,
-          scrollConstraints,
-        });
-
-      const shouldAnimate =
-        isViewportOutsideOfConstrainedArea &&
-        this.state.cursorButton !== "down" &&
-        prevState.cursorButton === "down" &&
-        prevState.zoom.value === this.state.zoom.value &&
-        !this.state.isLoading; // Do not animate when app is initialized but scene is empty - it would cause flickering
-
-      constraintedScrollState = this.handleConstrainedScrollStateChange({
-        ...constrainedScrollValues,
-        shouldAnimate,
-      });
-    }
-
-    this.renderScene(constraintedScrollState);
-=======
->>>>>>> 134df7bf
+
     this.history.record(this.state, this.scene.getElementsIncludingDeleted());
 
     // Do not notify consumers if we're still loading the scene. Among other
@@ -2103,116 +2006,6 @@
     }
   }
 
-<<<<<<< HEAD
-  private renderScene = (constrainedScroll?: ConstrainedScrollValues) => {
-    const cursorButton: {
-      [id: string]: string | undefined;
-    } = {};
-    const pointerViewportCoords: RenderConfig["remotePointerViewportCoords"] =
-      {};
-    const remoteSelectedElementIds: RenderConfig["remoteSelectedElementIds"] =
-      {};
-    const pointerUsernames: { [id: string]: string } = {};
-    const pointerUserStates: { [id: string]: string } = {};
-    this.state.collaborators.forEach((user, socketId) => {
-      if (user.selectedElementIds) {
-        for (const id of Object.keys(user.selectedElementIds)) {
-          if (!(id in remoteSelectedElementIds)) {
-            remoteSelectedElementIds[id] = [];
-          }
-          remoteSelectedElementIds[id].push(socketId);
-        }
-      }
-      if (!user.pointer) {
-        return;
-      }
-      if (user.username) {
-        pointerUsernames[socketId] = user.username;
-      }
-      if (user.userState) {
-        pointerUserStates[socketId] = user.userState;
-      }
-      pointerViewportCoords[socketId] = sceneCoordsToViewportCoords(
-        {
-          sceneX: user.pointer.x,
-          sceneY: user.pointer.y,
-        },
-        this.state,
-      );
-      cursorButton[socketId] = user.button;
-    });
-
-    const renderingElements = this.scene
-      .getNonDeletedElements()
-      .filter((element) => {
-        if (isImageElement(element)) {
-          if (
-            // not placed on canvas yet (but in elements array)
-            this.state.pendingImageElementId === element.id
-          ) {
-            return false;
-          }
-        }
-        // don't render text element that's being currently edited (it's
-        // rendered on remote only)
-        return (
-          !this.state.editingElement ||
-          this.state.editingElement.type !== "text" ||
-          element.id !== this.state.editingElement.id
-        );
-      });
-
-    const selectionColor = getComputedStyle(
-      document.querySelector(".excalidraw")!,
-    ).getPropertyValue("--color-selection");
-
-    renderScene(
-      {
-        elements: renderingElements,
-        appState: this.state,
-        scale: window.devicePixelRatio,
-        rc: this.rc!,
-        canvas: this.canvas!,
-        renderConfig: {
-          selectionColor,
-          scrollX: constrainedScroll?.scrollX ?? this.state.scrollX,
-          scrollY: constrainedScroll?.scrollY ?? this.state.scrollY,
-          viewBackgroundColor: this.state.viewBackgroundColor,
-          zoom: constrainedScroll?.zoom ?? this.state.zoom,
-          remotePointerViewportCoords: pointerViewportCoords,
-          remotePointerButton: cursorButton,
-          remoteSelectedElementIds,
-          remotePointerUsernames: pointerUsernames,
-          remotePointerUserStates: pointerUserStates,
-          shouldCacheIgnoreZoom: this.state.shouldCacheIgnoreZoom,
-          theme: this.state.theme,
-          imageCache: this.imageCache,
-          isExporting: false,
-          renderScrollbars: false,
-        },
-        callback: ({ atLeastOneVisibleElement, scrollBars }) => {
-          if (scrollBars) {
-            currentScrollBars = scrollBars;
-          }
-          const scrolledOutside =
-            // hide when editing text
-            isTextElement(this.state.editingElement) ||
-            this.state.scrollConstraints
-              ? false
-              : !atLeastOneVisibleElement && renderingElements.length > 0;
-          if (this.state.scrolledOutside !== scrolledOutside) {
-            this.setState({ scrolledOutside });
-          }
-
-          this.scheduleImageRefresh();
-        },
-      },
-      THROTTLE_NEXT_RENDER && window.EXCALIDRAW_THROTTLE_RENDER === true,
-    );
-
-    if (!THROTTLE_NEXT_RENDER) {
-      THROTTLE_NEXT_RENDER = true;
-=======
   private renderInteractiveSceneCallback = ({
     atLeastOneVisibleElement,
     scrollBars,
@@ -2220,7 +2013,6 @@
   }: RenderInteractiveSceneCallback) => {
     if (scrollBars) {
       currentScrollBars = scrollBars;
->>>>>>> 134df7bf
     }
     const scrolledOutside =
       // hide when editing text
@@ -8344,422 +8136,18 @@
     scrollConstraints: ScrollConstraints | null,
   ) => {
     if (scrollConstraints) {
-      const { scrollX, scrollY, width, height, zoom, cursorButton } =
-        this.state;
-      const constrainedScrollValues = this.constrainScrollValues({
-        ...this.calculateConstraints({
+      setScrollConstraints(scrollConstraints, this.state, () =>
+        this.setState({
           scrollConstraints,
-          zoom,
-          cursorButton,
-          width,
-          height,
+          viewModeEnabled: true,
         }),
-        scrollX,
-        scrollY,
-      });
-      this.animateConstrainedScroll({
-        ...constrainedScrollValues,
-        opts: {
-          onEndCallback: () => {
-            this.setState({
-              scrollConstraints,
-              viewModeEnabled: true,
-            });
-          },
-        },
-      });
+      );
     } else {
       this.setState({
         scrollConstraints: null,
         viewModeEnabled: false,
       });
     }
-  };
-
-  /**
-   * Calculates the scroll center coordinates and the optimal zoom level to fit the constrained scrollable area within the viewport.
-   *
-   * This method first calculates the necessary zoom level to fit the entire constrained scrollable area within the viewport.
-   * Then it calculates the constraints for the viewport given the new zoom level and the current scrollable area dimensions.
-   * The function returns an object containing the optimal scroll positions and zoom level.
-   *
-   * @param scrollConstraints - The constraints of the scrollable area including width, height, and position.
-   * @param appState - An object containing the current horizontal and vertical scroll positions.
-   * @returns An object containing the calculated optimal horizontal and vertical scroll positions and zoom level.
-   *
-   * @example
-   *
-   * const { scrollX, scrollY, zoom } = this.calculateConstrainedScrollCenter(scrollConstraints, { scrollX, scrollY });
-   */
-  public calculateConstrainedScrollCenter = (
-    scrollConstraints: AppState["scrollConstraints"],
-    { scrollX, scrollY }: Pick<AppState, "scrollX" | "scrollY">,
-  ): {
-    scrollX: AppState["scrollX"];
-    scrollY: AppState["scrollY"];
-    zoom: AppState["zoom"];
-  } => {
-    const { width, height, zoom } = this.state;
-
-    if (!scrollConstraints) {
-      return { scrollX, scrollY, zoom };
-    }
-
-    const { zoomLevelX, zoomLevelY, initialZoomLevel } =
-      this.calculateZoomLevel(scrollConstraints, width, height);
-
-    // The zoom level to contain the whole constrained area in view
-    const _zoom = {
-      value: getNormalizedZoom(
-        initialZoomLevel ?? Math.min(zoomLevelX, zoomLevelY),
-      ),
-    };
-
-    const constraints = this.calculateConstraints({
-      scrollConstraints,
-      width,
-      height,
-      zoom: _zoom,
-      cursorButton: "up",
-    });
-
-    return {
-      scrollX: constraints.minScrollX,
-      scrollY: constraints.minScrollY,
-      zoom: constraints.constrainedZoom,
-    };
-  };
-
-  /**
-   * Calculates the zoom levels necessary to fit the constrained scrollable area within the viewport on the X and Y axes.
-   *
-   * The function considers the dimensions of the scrollable area, the dimensions of the viewport, the viewport zoom factor,
-   * and whether the zoom should be locked. It then calculates the necessary zoom levels for the X and Y axes separately.
-   * If the zoom should be locked, it calculates the maximum zoom level that fits the scrollable area within the viewport,
-   * factoring in the viewport zoom factor. If the zoom should not be locked, the maximum zoom level is set to null.
-   *
-   * @param scrollConstraints - The constraints of the scrollable area including width, height, and position.
-   * @param width - The width of the viewport.
-   * @param height - The height of the viewport.
-   * @returns An object containing the calculated zoom levels for the X and Y axes, and the maximum zoom level if applicable.
-   */
-  private calculateZoomLevel = (
-    scrollConstraints: ScrollConstraints,
-    width: AppState["width"],
-    height: AppState["height"],
-  ) => {
-    const DEFAULT_VIEWPORT_ZOOM_FACTOR = 0.7;
-
-    const viewportZoomFactor = scrollConstraints.viewportZoomFactor
-      ? Math.min(1, Math.max(scrollConstraints.viewportZoomFactor, 0.1))
-      : DEFAULT_VIEWPORT_ZOOM_FACTOR;
-
-    const scrollableWidth = scrollConstraints.width;
-    const scrollableHeight = scrollConstraints.height;
-    const zoomLevelX = width / scrollableWidth;
-    const zoomLevelY = height / scrollableHeight;
-    const initialZoomLevel = getNormalizedZoom(
-      Math.min(zoomLevelX, zoomLevelY) * viewportZoomFactor,
-    );
-    return { zoomLevelX, zoomLevelY, initialZoomLevel };
-  };
-
-  private calculateConstraints = ({
-    scrollConstraints,
-    width,
-    height,
-    zoom,
-    cursorButton,
-  }: {
-    scrollConstraints: ScrollConstraints;
-    width: AppState["width"];
-    height: AppState["height"];
-    zoom: AppState["zoom"];
-    cursorButton: AppState["cursorButton"];
-  }) => {
-    // Set the overscroll allowance percentage
-    const OVERSCROLL_ALLOWANCE_PERCENTAGE = 0.2;
-
-    /**
-     * Calculates the center position of the constrained scroll area.
-     * @returns The X and Y coordinates of the center position.
-     */
-    const calculateConstrainedScrollCenter = (zoom: number) => {
-      const constrainedScrollCenterX =
-        scrollConstraints.x + (scrollConstraints.width - width / zoom) / -2;
-      const constrainedScrollCenterY =
-        scrollConstraints.y + (scrollConstraints.height - height / zoom) / -2;
-      return { constrainedScrollCenterX, constrainedScrollCenterY };
-    };
-
-    /**
-     * Calculates the overscroll allowance values for the constrained area.
-     * @returns The overscroll allowance values for the X and Y axes.
-     */
-    const calculateOverscrollAllowance = () => {
-      const overscrollAllowanceX =
-        OVERSCROLL_ALLOWANCE_PERCENTAGE * scrollConstraints.width;
-      const overscrollAllowanceY =
-        OVERSCROLL_ALLOWANCE_PERCENTAGE * scrollConstraints.height;
-
-      return Math.min(overscrollAllowanceX, overscrollAllowanceY);
-    };
-
-    /**
-     * Calculates the minimum and maximum scroll values based on the current state.
-     * @param shouldAdjustForCenteredViewX - Whether the view should be adjusted for centered view on X axis - when constrained area width fits the viewport.
-     * @param shouldAdjustForCenteredViewY - Whether the view should be adjusted for centered view on Y axis - when constrained area height fits the viewport.
-     * @param overscrollAllowanceX - The overscroll allowance value for the X axis.
-     * @param overscrollAllowanceY - The overscroll allowance value for the Y axis.
-     * @param constrainedScrollCenterX - The X coordinate of the constrained scroll area center.
-     * @param constrainedScrollCenterY - The Y coordinate of the constrained scroll area center.
-     * @returns The minimum and maximum scroll values for the X and Y axes.
-     */
-    const calculateMinMaxScrollValues = (
-      shouldAdjustForCenteredViewX: boolean,
-      shouldAdjustForCenteredViewY: boolean,
-      overscrollAllowance: number,
-      constrainedScrollCenterX: number,
-      constrainedScrollCenterY: number,
-      zoom: number,
-    ) => {
-      let maxScrollX;
-      let minScrollX;
-      let maxScrollY;
-      let minScrollY;
-
-      // Handling the X-axis
-      if (cursorButton === "down") {
-        if (shouldAdjustForCenteredViewX) {
-          maxScrollX = constrainedScrollCenterX + overscrollAllowance;
-          minScrollX = constrainedScrollCenterX - overscrollAllowance;
-        } else {
-          maxScrollX = scrollConstraints.x + overscrollAllowance;
-          minScrollX =
-            scrollConstraints.x -
-            scrollConstraints.width +
-            width / zoom -
-            overscrollAllowance;
-        }
-      } else if (shouldAdjustForCenteredViewX) {
-        maxScrollX = constrainedScrollCenterX;
-        minScrollX = constrainedScrollCenterX;
-      } else {
-        maxScrollX = scrollConstraints.x;
-        minScrollX =
-          scrollConstraints.x - scrollConstraints.width + width / zoom;
-      }
-
-      // Handling the Y-axis
-      if (cursorButton === "down") {
-        if (shouldAdjustForCenteredViewY) {
-          maxScrollY = constrainedScrollCenterY + overscrollAllowance;
-          minScrollY = constrainedScrollCenterY - overscrollAllowance;
-        } else {
-          maxScrollY = scrollConstraints.y + overscrollAllowance;
-          minScrollY =
-            scrollConstraints.y -
-            scrollConstraints.height +
-            height / zoom -
-            overscrollAllowance;
-        }
-      } else if (shouldAdjustForCenteredViewY) {
-        maxScrollY = constrainedScrollCenterY;
-        minScrollY = constrainedScrollCenterY;
-      } else {
-        maxScrollY = scrollConstraints.y;
-        minScrollY =
-          scrollConstraints.y - scrollConstraints.height + height / zoom;
-      }
-
-      return { maxScrollX, minScrollX, maxScrollY, minScrollY };
-    };
-
-    const { zoomLevelX, zoomLevelY, initialZoomLevel } =
-      this.calculateZoomLevel(scrollConstraints, width, height);
-
-    const constrainedZoom = getNormalizedZoom(
-      scrollConstraints.lockZoom
-        ? Math.max(initialZoomLevel, zoom.value)
-        : zoom.value,
-    );
-    const { constrainedScrollCenterX, constrainedScrollCenterY } =
-      calculateConstrainedScrollCenter(constrainedZoom);
-    const overscrollAllowance = calculateOverscrollAllowance();
-    const shouldAdjustForCenteredViewX = constrainedZoom <= zoomLevelX;
-    const shouldAdjustForCenteredViewY = constrainedZoom <= zoomLevelY;
-    const { maxScrollX, minScrollX, maxScrollY, minScrollY } =
-      calculateMinMaxScrollValues(
-        shouldAdjustForCenteredViewX,
-        shouldAdjustForCenteredViewY,
-        overscrollAllowance,
-        constrainedScrollCenterX,
-        constrainedScrollCenterY,
-        constrainedZoom,
-      );
-
-    return {
-      maxScrollX,
-      minScrollX,
-      maxScrollY,
-      minScrollY,
-      constrainedZoom: {
-        value: constrainedZoom,
-      },
-      initialZoomLevel,
-    };
-  };
-
-  /**
-   * Constrains the scroll values within the constrained area.
-   * @param maxScrollX - The maximum scroll value for the X axis.
-   * @param minScrollX - The minimum scroll value for the X axis.
-   * @param maxScrollY - The maximum scroll value for the Y axis.
-   * @param minScrollY - The minimum scroll value for the Y axis.
-   * @returns The constrained scroll values for the X and Y axes.
-   */
-  private constrainScrollValues = ({
-    scrollX,
-    scrollY,
-    maxScrollX,
-    minScrollX,
-    maxScrollY,
-    minScrollY,
-    constrainedZoom,
-  }: {
-    scrollX: number;
-    scrollY: number;
-    maxScrollX: number;
-    minScrollX: number;
-    maxScrollY: number;
-    minScrollY: number;
-    constrainedZoom: AppState["zoom"];
-  }) => {
-    const constrainedScrollX = Math.min(
-      maxScrollX,
-      Math.max(scrollX, minScrollX),
-    );
-    const constrainedScrollY = Math.min(
-      maxScrollY,
-      Math.max(scrollY, minScrollY),
-    );
-    return { constrainedScrollX, constrainedScrollY, constrainedZoom };
-  };
-
-  /**
-   * Animate the scroll values to the constrained area
-   */
-  private animateConstrainedScroll = ({
-    constrainedScrollX,
-    constrainedScrollY,
-    opts,
-  }: {
-    constrainedScrollX: number;
-    constrainedScrollY: number;
-    opts?: {
-      onStartCallback?: () => void;
-      onEndCallback?: () => void;
-    };
-  }) => {
-    const { scrollX, scrollY, scrollConstraints } = this.state;
-
-    const { onStartCallback, onEndCallback } = opts || {};
-
-    if (!scrollConstraints) {
-      return null;
-    }
-
-    easeToValuesRAF({
-      fromValues: { scrollX, scrollY },
-      toValues: {
-        scrollX: constrainedScrollX,
-        scrollY: constrainedScrollY,
-      },
-      onStep: ({ scrollX, scrollY }) => {
-        this.setState({ scrollX, scrollY });
-      },
-      onStart: () => {
-        this.setState({
-          scrollConstraints: { ...scrollConstraints, isAnimating: true },
-        });
-        onStartCallback && onStartCallback();
-      },
-      onEnd: () => {
-        this.setState({
-          scrollConstraints: { ...scrollConstraints, isAnimating: false },
-        });
-        onEndCallback && onEndCallback();
-      },
-    });
-  };
-
-  private isViewportOutsideOfConstrainedArea = ({
-    scrollX,
-    scrollY,
-    width,
-    height,
-    scrollConstraints,
-  }: {
-    scrollX: AppState["scrollX"];
-    scrollY: AppState["scrollY"];
-    width: AppState["width"];
-    height: AppState["height"];
-    scrollConstraints: AppState["scrollConstraints"];
-  }) => {
-    if (!scrollConstraints) {
-      return false;
-    }
-
-    return (
-      scrollX < scrollConstraints.x ||
-      scrollX + width > scrollConstraints.x + scrollConstraints.width ||
-      scrollY < scrollConstraints.y ||
-      scrollY + height > scrollConstraints.y + scrollConstraints.height
-    );
-  };
-
-  /**
-   * Handles the state change based on the constrained scroll values.
-   * Also handles the animation to the constrained area when the viewport is outside of constrained area.
-   * @param constrainedScrollX - The constrained scroll value for the X axis.
-   * @param constrainedScrollY - The constrained scroll value for the Y axis.
-   * @returns The constrained state if the state has changed, when needs to be passed into render function, otherwise null.
-   */
-  private handleConstrainedScrollStateChange = ({
-    constrainedScrollX,
-    constrainedScrollY,
-    constrainedZoom,
-    shouldAnimate,
-  }: {
-    constrainedScrollX: number;
-    constrainedScrollY: number;
-    constrainedZoom: AppState["zoom"];
-    shouldAnimate?: boolean;
-  }) => {
-    const { scrollX, scrollY } = this.state;
-    const isStateChanged =
-      constrainedScrollX !== scrollX || constrainedScrollY !== scrollY;
-
-    if (isStateChanged) {
-      if (shouldAnimate) {
-        this.animateConstrainedScroll({
-          constrainedScrollX,
-          constrainedScrollY,
-        });
-
-        return null;
-      }
-      const constrainedState = {
-        scrollX: constrainedScrollX,
-        scrollY: constrainedScrollY,
-        zoom: constrainedZoom,
-      };
-
-      this.setState(constrainedState);
-      return constrainedState;
-    }
-
-    return null;
   };
 }
 

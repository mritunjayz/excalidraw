--- conflicted
+++ resolved
@@ -332,7 +332,6 @@
   lastPointerUp: React.PointerEvent<HTMLElement> | PointerEvent | null = null;
   contextMenuOpen: boolean = false;
   lastScenePointer: { x: number; y: number } | null = null;
-  customElementName: string | null = null;
 
   constructor(props: AppProps) {
     super(props);
@@ -414,18 +413,17 @@
     this.actionManager.registerAction(createRedoAction(this.history));
   }
 
-  setCustomType = (name: string) => {
-    this.setState({ elementType: "custom" });
-    this.customElementName = name;
-  };
-
-  renderCustomElement = (
-    coords: { x: number; y: number },
-    customType: string = "",
-  ) => {
+  setCustomType = (customType: string) => {
+    this.setState({ activeTool: { type: "custom", customType } });
+  };
+
+  renderCustomElement = (coords: { x: number; y: number }) => {
+    if (this.state.activeTool.type !== "custom") {
+      return;
+    }
     const config = getCustomElementConfig(
       this.props.customElementsConfig,
-      customType,
+      this.state.activeTool.customType,
     );
     if (!config) {
       return;
@@ -438,7 +436,7 @@
 
     const width = config.width || 40;
     const height = config.height || 40;
-    const customElement = newCustomElement(customType, {
+    const customElement = newCustomElement(this.state.activeTool.customType, {
       type: "custom",
       x: gridX - width / 2,
       y: gridY - height / 2,
@@ -3040,22 +3038,13 @@
         x,
         y,
       });
-<<<<<<< HEAD
-    } else if (this.state.elementType === "custom") {
-      if (this.customElementName) {
-        setCursor(this.canvas, CURSOR_TYPE.CROSSHAIR);
-        this.renderCustomElement(
-          {
-            x: pointerDownState.origin.x,
-            y: pointerDownState.origin.y,
-          },
-          this.customElementName,
-        );
-      }
-    } else if (this.state.elementType === "freedraw") {
-=======
+    } else if (this.state.activeTool.type === "custom") {
+      setCursor(this.canvas, CURSOR_TYPE.CROSSHAIR);
+      this.renderCustomElement({
+        x: pointerDownState.origin.x,
+        y: pointerDownState.origin.y,
+      });
     } else if (this.state.activeTool.type === "freedraw") {
->>>>>>> 127af9db
       this.handleFreeDrawElementOnPointerDown(
         event,
         this.state.activeTool.type,
@@ -3115,7 +3104,7 @@
     }
 
     if (
-      this.state.elementType === "selection" &&
+      this.state.activeTool.type === "selection" &&
       this.props.onElementClick &&
       hitElement
     ) {
